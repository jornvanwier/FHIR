/*
 * (C) Copyright IBM Corp. 2021, 2022
 *
 * SPDX-License-Identifier: Apache-2.0
 */

package com.ibm.fhir.ig.us.spl;

import static org.testng.Assert.assertTrue;

import java.io.FileInputStream;
import java.io.InputStream;
import java.nio.file.Files;
import java.nio.file.Path;
import java.nio.file.Paths;
import java.util.ArrayList;
import java.util.List;
import java.util.stream.Collectors;

import org.testng.annotations.BeforeClass;
import org.testng.annotations.Test;

import com.ibm.fhir.model.format.Format;
import com.ibm.fhir.model.parser.FHIRParser;
import com.ibm.fhir.model.resource.Bundle;
import com.ibm.fhir.model.resource.OperationOutcome.Issue;
import com.ibm.fhir.model.resource.Resource;
import com.ibm.fhir.model.type.Instant;
import com.ibm.fhir.model.type.code.IssueSeverity;
import com.ibm.fhir.path.FHIRPathNode;
import com.ibm.fhir.path.evaluator.FHIRPathEvaluator.EvaluationContext;
import com.ibm.fhir.path.function.ResolveFunction;
import com.ibm.fhir.path.function.registry.FHIRPathFunctionRegistry;
import com.ibm.fhir.validation.FHIRValidator;

public class ExamplesValidationTest {
    @BeforeClass
    public void beforeClass() throws Exception {
        FHIRPathFunctionRegistry.getInstance().register(new FileResolveFunction());
    }

    @Test
    public void testValidationJson() throws Exception {
        List<Path> goodPaths = new ArrayList<>();
        List<Path> badPaths = new ArrayList<>();

        for (Path path : Files.list(Paths.get("src/test/resources/json")).collect(Collectors.toList())) {
            if (isValid(path)) {
                goodPaths.add(path);
            } else {
                badPaths.add(path);
            }
        }

        System.out.println("Good Paths");
        goodPaths.forEach(path -> System.out.println(path));
        System.out.println();

        System.out.println("Bad Paths");
        badPaths.forEach(path -> System.out.println(path));

        assertTrue(badPaths.isEmpty());
    }

    @Test
    public void testValidationSingle() throws Exception {
        isValid(Paths.get("src/test/resources/json/MessageHeader-SampleEstablishmentInactivationMessage.json"));
    }

    public boolean isValid(Path path) {
        boolean result = true;
        try (InputStream in = new FileInputStream(path.toFile())) {
            System.out.println("Path: " + path);
            Resource resource = FHIRParser.parser(Format.JSON).parse(in);
<<<<<<< HEAD
            
=======

>>>>>>> 65ad63c7
            // Before we can validate, we need to update resources with a
            // timestamp so we don't violate:
            // spl-X.1.1.2: The effective time year is equal to the current year
            if (resource.is(Bundle.class)) {
                Bundle bundle = resource.as(Bundle.class);
                if (bundle.getTimestamp() != null && bundle.getTimestamp().getValue() != null) {
                    resource = bundle.toBuilder()
                            .timestamp(Instant.now())
                            .build();
                }
            }
            List<Issue> issues = FHIRValidator.validator().validate(resource);
            for (Issue issue : issues) {
                if (IssueSeverity.ERROR.equals(issue.getSeverity())) {
                    result = false;
                    System.out.println(issue);
                }
            }
            System.out.println("--------------------------------");
        } catch (Exception e) {
            e.printStackTrace();
            result = false;
        }
        return result;
    }

    public static class FileResolveFunction extends ResolveFunction {
        @Override
        protected Resource resolveRelativeReference(EvaluationContext evaluationContext, FHIRPathNode node, String type, String logicalId, String versionId) {
            try (InputStream in = ExamplesValidationTest.class.getClassLoader().getResourceAsStream("json/" + type + "-" + logicalId + ".json")) {
                return FHIRParser.parser(Format.JSON).parse(in);
            } catch (Exception e) {
                throw new Error(e);
            }
        }
    }
}<|MERGE_RESOLUTION|>--- conflicted
+++ resolved
@@ -72,11 +72,7 @@
         try (InputStream in = new FileInputStream(path.toFile())) {
             System.out.println("Path: " + path);
             Resource resource = FHIRParser.parser(Format.JSON).parse(in);
-<<<<<<< HEAD
-            
-=======
 
->>>>>>> 65ad63c7
             // Before we can validate, we need to update resources with a
             // timestamp so we don't violate:
             // spl-X.1.1.2: The effective time year is equal to the current year
