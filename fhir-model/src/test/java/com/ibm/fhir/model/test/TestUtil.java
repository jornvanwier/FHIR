<<<<<<< HEAD
/*
 * (C) Copyright IBM Corp. 2019, 2021
 *
 * SPDX-License-Identifier: Apache-2.0
 */

package com.ibm.fhir.model.test;

import static com.ibm.fhir.model.type.String.string;
import static org.testng.AssertJUnit.fail;

import java.io.File;
import java.io.FileInputStream;
import java.io.FileNotFoundException;
import java.io.InputStream;
import java.io.InputStreamReader;
import java.io.Reader;
import java.io.StringWriter;
import java.nio.charset.Charset;
import java.util.List;
import java.util.Properties;

import jakarta.json.Json;
import jakarta.json.JsonObject;
import jakarta.json.JsonObjectBuilder;
import jakarta.json.JsonReader;
import jakarta.json.JsonReaderFactory;

import org.json.JSONException;
import org.skyscreamer.jsonassert.JSONAssert;

import com.ibm.fhir.core.FHIRUtilities;
import com.ibm.fhir.examples.ExamplesUtil;
import com.ibm.fhir.exception.FHIRException;
import com.ibm.fhir.model.format.Format;
import com.ibm.fhir.model.generator.FHIRGenerator;
import com.ibm.fhir.model.parser.FHIRParser;
import com.ibm.fhir.model.resource.Observation;
import com.ibm.fhir.model.resource.Resource;
import com.ibm.fhir.model.type.Reference;
import com.ibm.fhir.model.type.code.ResourceType;

public class TestUtil {
    private static final JsonReaderFactory JSON_READER_FACTORY = Json.createReaderFactory(null);

    /**
     * This is a list of pre-defined locations that we'll search in when looking for a local data file.
     */
    private static final String[] searchPaths = { "./", "src/test/resources/", "src/test/resources/testdata/", "src/main/resources/" };

    /**
     * This function finds the specified file on the searchPath,
     * then de-serializes that into a Resource.
     *
     * @implNote By default, the search path includes the following relative paths:
     * <li>./
     * <li>src/main/resources/
     * <li>src/test/resources/
     * <li>src/test/resources/testdata/
     *
     * @param fileName
     *            the name of the file containing the local resource (e.g. "testdata/Patient1.json")
     * @return the de-serialized mock resource
     * @throws Exception
     */
    public static <T extends Resource> T readLocalResource(String fileName) throws Exception {

        // Use the filename suffix to determine the format that we're reading, defaulting to JSON
        Format fmt = (fileName.endsWith(".xml") ? Format.XML : Format.JSON);

        // Deserialize the file contents.
        try (Reader reader = new InputStreamReader(resolveFileLocation(fileName), Charset.forName("UTF-8"))) {
            T resource = FHIRParser.parser(fmt).parse(reader);
            return resource;
        }
    }

    /**
     * This function reads the contents of an example resource from the specified path in fhir-examples into a Resource.
     *
     * @param fileName
     *            the name of the file containing the example resource (e.g. "json/ibm/minimal/Patient-1.json")
     * @return the de-serialized resource
     * @throws Exception
     */
    public static <T extends Resource> T readExampleResource(String fileName) throws Exception {

        // Use the filename suffix to determine the format that we're reading, defaulting to JSON
        Format fmt = (fileName.endsWith(".xml") ? Format.XML : Format.JSON);

        // Deserialize the file contents.
        try (Reader reader = ExamplesUtil.resourceReader(fileName)) {
            return FHIRParser.parser(fmt).parse(reader);
        }
    }

    public static JsonObjectBuilder getEmptyBundleJsonObjectBuilder() {
        JsonObjectBuilder bundleObject = Json.createBuilderFactory(null).createObjectBuilder();
        bundleObject.add("resourceType", "Bundle")
            .add("type", "batch");
        return bundleObject;
    }

    public static JsonObject getRequestJsonObject(String method, String url) {
        JsonObjectBuilder requestObject = Json.createBuilderFactory(null).createObjectBuilder();
        requestObject.add("method", method)
            .add("url", url);
        return requestObject.build();
    }

    /**
     * Loads an Observation resource from the specified file, then associates it with
     * the specified patient via a subject attribute.
     */
    public static Observation buildPatientObservation(String patientId, String fileName) throws Exception {
        // TODO review Reference id
        Observation observation = readLocalResource(fileName);

        observation = observation
            .toBuilder()
            .subject(Reference.builder().reference(string("Patient/" + patientId)).build())
            .build();
        return observation;
    }

    /**
     * Returns an InputStream for the specified fileName after searching in a few pre-defined locations.
     */
    public static InputStream resolveFileLocation(String fileName) throws Exception {

        // First, try to use the filename as-is.
        File f = new File(fileName);
        if (f.exists()) {
            return new FileInputStream(f);
        }

        // Otherwise, look in our configured search path, one directory at a time.
        for (String path : searchPaths) {
            f = new File(path + fileName);
            if (f.exists()) {
                return new FileInputStream(f);
            }
        }

        // If we didn't find the file yet, then look on the classpath.
        String resourceName = (fileName.startsWith("json/spec/") ? fileName : "json/spec/" + fileName);
        InputStream is = TestUtil.class.getResourceAsStream(resourceName);
        if (is != null) {
            return is;
        }

        throw new FileNotFoundException("File '" + fileName + "' was not found.");
    }


    /**
     * Asserts that the "actual" resource contains all the fields and values from the "expected" resource.
     * The comparison is performed in a "lenient" manner, meaning that we'll ensure that all the fields
     * contained in the "expected" resource are also contained in the "actual" resource, but not vice-versa.
     *
     * @param expected the known-good resource to compare against
     * @param actual the resource to be validated.
     */
    public static void assertResourceEquals(Resource expected, Resource actual) {
        assertResourceEquals(null, expected, actual);
    }

    /**
     * Asserts that the "actual" resource contains all the fields and values from the "expected" resource.
     * The comparison is performed in a "lenient" manner, meaning that we'll ensure that all the fields
     * contained in the "expected" resource are also contained in the "actual" resource, but not vice-versa.
     *
     * @param msg a string to be included in any error messages
     * @param expected the known-good resource to compare against
     * @param actual the resource to be validated.
     */
    public static void assertResourceEquals(String msg, Resource expected, Resource actual) {
        String cleanMsg = (msg != null ? msg : "");
        if (!expected.getClass().equals(actual.getClass())) {
            fail(cleanMsg + ": resource type mismatch, expected resource of type: " + expected.getClass() +
                    ", but was of type: " + actual.getClass());
        }

        // Serialize the 'expected' resource.
        String jsonExpected = null;
        try {
            jsonExpected = FHIRUtilities.stripNewLineWhitespaceIfPresentInDiv(
                                   FHIRUtilities.stripNamespaceIfPresentInDiv(writeResource(expected, Format.JSON, true)));
        } catch (Throwable t) {
            fail(cleanMsg + ": error serializing expected resource: " + t);
        }

        // Serialize the 'actual' resource.
        String jsonActual = null;
        try {
            jsonActual = FHIRUtilities.stripNewLineWhitespaceIfPresentInDiv(
                                FHIRUtilities.stripNamespaceIfPresentInDiv(writeResource(actual, Format.JSON, true)));
        } catch (Throwable t) {
            fail(cleanMsg + ": error serializing actual resource: " + t);
        }

        // Finally, make sure the expected and actual resources are equivalent.
        // Note that we'll do a "lenient" comparison which means we'll make sure
        // that all the fields contained in "expected" also exist in "actual".
        // The "actual" resource in the REST API response will likely contain a couple of additional
        // fields (e.g. "id" and "meta") so we can't do a "strict" comparison.
        try {
            JSONAssert.assertEquals(jsonExpected, jsonActual, false);
        } catch (JSONException e) {
            fail(cleanMsg + ": expected resource: \n" + jsonExpected + "\nbut actual resource was:\n" + jsonActual);
        }
    }

    /**
     * Reads a properties file containing test related properties used by subclasses.
     * @return Properties - A Properties object containing the contents of the test.properties file.
     * @throws Exception
     */
    public static Properties readTestProperties(String fileName) throws Exception {
        Properties properties = new Properties();
        try (InputStream is = resolveFileLocation(fileName)) {
            properties.load(is);
            return properties;
        }
    }

    /**
     * Serializes the specified resource according to 'fmt' (JSON/XML).
     */
    public static <T extends Resource> String writeResource(T resource, Format fmt, boolean prettyPrint) throws FHIRException {
        StringWriter sw = new StringWriter();
        FHIRGenerator.generator(fmt, prettyPrint).generate(resource, sw);
        return sw.toString();
    }

    /**
     * Reads a JSON object from the specified file.
     */
    public static JsonObject readJsonObject(String fileName) throws Exception {
        try (JsonReader jsonReader = JSON_READER_FACTORY.createReader(resolveFileLocation(fileName))) {
            return jsonReader.readObject();

        }
    }

    /**
     * If the {@code resourceToFind} is contained in the list of resources this method returns true.
     * Otherwise it returns false.
     * And This function will fail the test if we either:
     * A. find the same resource twice; or
     * B. find different versions of the same resource.
     * @param resourceToFind
     * @param resources
     */
    public static boolean isResourceInResponse(Resource resourceToFind, List<? extends Resource> resources) {
        boolean alreadyFound = false;
        int count = 0;

        String resourceTypeToFind = resourceToFind.getClass().getSimpleName();
        String idToFind = resourceToFind.getId();
        String versionToFind = resourceToFind.getMeta().getVersionId().getValue();

        for (Resource r : resources) {
            String resourceType = resourceToFind.getClass().getSimpleName();
            String id = r.getId();
            String version = r.getMeta().getVersionId().getValue();
            if (idToFind.equals(id) && resourceTypeToFind.equals(resourceType)) {
                if (versionToFind.equals(version)) {
                    count++;
                    if (alreadyFound) {
                        System.out.println("found resource with id " + id + " " + count + " times.");
                        fail("Resource with id '" + id + "' was returned multiple times in the search.");
                    }
                    alreadyFound = true;
                } else {
                    fail("Search has returned historical resource for resource id '" + id + "'.\n"
                            + "Expected: version " + resourceToFind.getMeta().getVersionId().getValue() + "\n"
                            + "Actual: version " + version);
                }
            }
        }
        return alreadyFound;
    }

    /**
     * Create a minimal resource of the specified type. Only required fields are present and all data is absent.
     *
     * @param type
     *            the type of the resource to be returned
     * @return the resource
     * @throws Exception
     * @implNote this function creates the resource via {@link #getMinimalResource(ResourceType, Format)} by specifying JSON format
     */
    public static <T extends Resource> T getMinimalResource(ResourceType type) throws Exception {
        return getMinimalResource(type, Format.JSON);
    }

    /**
     * This function reads the contents of a minimal example resource file of the specified type and format from
     * fhir-examples, and returns a resource of the specified resource type and format.
     *
     * @param type
     *            the type of the resource to be returned
     * @param format
     *            the format of the resource to be returned (XML or JSON)
     * @return the de-serialized resource
     * @throws Exception
     */
    public static <T extends Resource> T getMinimalResource(ResourceType type, Format format) throws Exception {

        // Build filename
        String formatString = format.toString().toLowerCase();
        String fileName = formatString + "/ibm/minimal/" + type.getValue() + "-1." + formatString;

        // Deserialize the file contents.
        try (Reader reader = ExamplesUtil.resourceReader(fileName)) {
            return FHIRParser.parser(format).parse(reader);
        }
    }
}
=======
/*
 * (C) Copyright IBM Corp. 2019, 2021
 *
 * SPDX-License-Identifier: Apache-2.0
 */

package com.ibm.fhir.model.test;

import static com.ibm.fhir.model.type.String.string;
import static org.testng.AssertJUnit.fail;

import java.io.File;
import java.io.FileInputStream;
import java.io.FileNotFoundException;
import java.io.InputStream;
import java.io.InputStreamReader;
import java.io.Reader;
import java.io.StringWriter;
import java.nio.charset.Charset;
import java.util.List;
import java.util.Map;
import java.util.Properties;
import java.util.concurrent.ConcurrentHashMap;

import org.json.JSONException;
import org.skyscreamer.jsonassert.JSONAssert;

import com.ibm.fhir.core.FHIRUtilities;
import com.ibm.fhir.examples.ExamplesUtil;
import com.ibm.fhir.exception.FHIRException;
import com.ibm.fhir.model.format.Format;
import com.ibm.fhir.model.generator.FHIRGenerator;
import com.ibm.fhir.model.parser.FHIRParser;
import com.ibm.fhir.model.resource.Observation;
import com.ibm.fhir.model.resource.Resource;
import com.ibm.fhir.model.type.Reference;
import com.ibm.fhir.model.type.code.ResourceType;

import jakarta.json.Json;
import jakarta.json.JsonObject;
import jakarta.json.JsonObjectBuilder;
import jakarta.json.JsonReader;
import jakarta.json.JsonReaderFactory;

public class TestUtil {
    private static final JsonReaderFactory JSON_READER_FACTORY = Json.createReaderFactory(null);

    private static final Map<Class<? extends Resource>, Resource> minimalExampleMap = new ConcurrentHashMap<>();

    /**
     * This is a list of pre-defined locations that we'll search in when looking for a local data file.
     */
    private static final String[] searchPaths = { "./", "src/test/resources/", "src/test/resources/testdata/", "src/main/resources/" };

    /**
     * This function finds the specified file on the searchPath,
     * then de-serializes that into a Resource.
     *
     * @implNote By default, the search path includes the following relative paths:
     * <li>./
     * <li>src/main/resources/
     * <li>src/test/resources/
     * <li>src/test/resources/testdata/
     *
     * @param fileName
     *            the name of the file containing the local resource (e.g. "testdata/Patient1.json")
     * @return the de-serialized mock resource
     * @throws Exception
     */
    public static <T extends Resource> T readLocalResource(String fileName) throws Exception {

        // Use the filename suffix to determine the format that we're reading, defaulting to JSON
        Format fmt = (fileName.endsWith(".xml") ? Format.XML : Format.JSON);

        // Deserialize the file contents.
        try (Reader reader = new InputStreamReader(resolveFileLocation(fileName), Charset.forName("UTF-8"))) {
            T resource = FHIRParser.parser(fmt).parse(reader);
            return resource;
        }
    }

    /**
     * This function reads the contents of an example resource from the specified path in fhir-examples into a Resource.
     *
     * @param fileName
     *            the name of the file containing the example resource (e.g. "json/ibm/minimal/Patient-1.json")
     * @return the de-serialized resource
     * @throws Exception
     */
    public static <T extends Resource> T readExampleResource(String fileName) throws Exception {

        // Use the filename suffix to determine the format that we're reading, defaulting to JSON
        Format fmt = (fileName.endsWith(".xml") ? Format.XML : Format.JSON);

        // Deserialize the file contents.
        try (Reader reader = ExamplesUtil.resourceReader(fileName)) {
            return FHIRParser.parser(fmt).parse(reader);
        }
    }

    public static JsonObjectBuilder getEmptyBundleJsonObjectBuilder() {
        JsonObjectBuilder bundleObject = Json.createBuilderFactory(null).createObjectBuilder();
        bundleObject.add("resourceType", "Bundle")
            .add("type", "batch");
        return bundleObject;
    }

    public static JsonObject getRequestJsonObject(String method, String url) {
        JsonObjectBuilder requestObject = Json.createBuilderFactory(null).createObjectBuilder();
        requestObject.add("method", method)
            .add("url", url);
        return requestObject.build();
    }

    /**
     * Loads an Observation resource from the specified file, then associates it with
     * the specified patient via a subject attribute.
     */
    public static Observation buildPatientObservation(String patientId, String fileName) throws Exception {
        // TODO review Reference id
        Observation observation = readLocalResource(fileName);

        observation = observation
            .toBuilder()
            .subject(Reference.builder().reference(string("Patient/" + patientId)).build())
            .build();
        return observation;
    }

    /**
     * Returns an InputStream for the specified fileName after searching in a few pre-defined locations.
     */
    public static InputStream resolveFileLocation(String fileName) throws Exception {

        // First, try to use the filename as-is.
        File f = new File(fileName);
        if (f.exists()) {
            return new FileInputStream(f);
        }

        // Otherwise, look in our configured search path, one directory at a time.
        for (String path : searchPaths) {
            f = new File(path + fileName);
            if (f.exists()) {
                return new FileInputStream(f);
            }
        }

        // If we didn't find the file yet, then look on the classpath.
        String resourceName = (fileName.startsWith("json/spec/") ? fileName : "json/spec/" + fileName);
        InputStream is = TestUtil.class.getResourceAsStream(resourceName);
        if (is != null) {
            return is;
        }

        throw new FileNotFoundException("File '" + fileName + "' was not found.");
    }


    /**
     * Asserts that the "actual" resource contains all the fields and values from the "expected" resource.
     * The comparison is performed in a "lenient" manner, meaning that we'll ensure that all the fields
     * contained in the "expected" resource are also contained in the "actual" resource, but not vice-versa.
     *
     * @param expected the known-good resource to compare against
     * @param actual the resource to be validated.
     */
    public static void assertResourceEquals(Resource expected, Resource actual) {
        assertResourceEquals(null, expected, actual);
    }

    /**
     * Asserts that the "actual" resource contains all the fields and values from the "expected" resource.
     * The comparison is performed in a "lenient" manner, meaning that we'll ensure that all the fields
     * contained in the "expected" resource are also contained in the "actual" resource, but not vice-versa.
     *
     * @param msg a string to be included in any error messages
     * @param expected the known-good resource to compare against
     * @param actual the resource to be validated.
     */
    public static void assertResourceEquals(String msg, Resource expected, Resource actual) {
        String cleanMsg = (msg != null ? msg : "");
        if (!expected.getClass().equals(actual.getClass())) {
            fail(cleanMsg + ": resource type mismatch, expected resource of type: " + expected.getClass() +
                    ", but was of type: " + actual.getClass());
        }

        // Serialize the 'expected' resource.
        String jsonExpected = null;
        try {
            jsonExpected = FHIRUtilities.stripNewLineWhitespaceIfPresentInDiv(
                                   FHIRUtilities.stripNamespaceIfPresentInDiv(writeResource(expected, Format.JSON, true)));
        } catch (Throwable t) {
            fail(cleanMsg + ": error serializing expected resource: " + t);
        }

        // Serialize the 'actual' resource.
        String jsonActual = null;
        try {
            jsonActual = FHIRUtilities.stripNewLineWhitespaceIfPresentInDiv(
                                FHIRUtilities.stripNamespaceIfPresentInDiv(writeResource(actual, Format.JSON, true)));
        } catch (Throwable t) {
            fail(cleanMsg + ": error serializing actual resource: " + t);
        }

        // Finally, make sure the expected and actual resources are equivalent.
        // Note that we'll do a "lenient" comparison which means we'll make sure
        // that all the fields contained in "expected" also exist in "actual".
        // The "actual" resource in the REST API response will likely contain a couple of additional
        // fields (e.g. "id" and "meta") so we can't do a "strict" comparison.
        try {
            JSONAssert.assertEquals(jsonExpected, jsonActual, false);
        } catch (JSONException e) {
            fail(cleanMsg + ": expected resource: \n" + jsonExpected + "\nbut actual resource was:\n" + jsonActual);
        }
    }

    /**
     * Reads a properties file containing test related properties used by subclasses.
     * @return Properties - A Properties object containing the contents of the test.properties file.
     * @throws Exception
     */
    public static Properties readTestProperties(String fileName) throws Exception {
        Properties properties = new Properties();
        try (InputStream is = resolveFileLocation(fileName)) {
            properties.load(is);
            return properties;
        }
    }

    /**
     * Serializes the specified resource according to 'fmt' (JSON/XML).
     */
    public static <T extends Resource> String writeResource(T resource, Format fmt, boolean prettyPrint) throws FHIRException {
        StringWriter sw = new StringWriter();
        FHIRGenerator.generator(fmt, prettyPrint).generate(resource, sw);
        return sw.toString();
    }

    /**
     * Reads a JSON object from the specified file.
     */
    public static JsonObject readJsonObject(String fileName) throws Exception {
        try (JsonReader jsonReader = JSON_READER_FACTORY.createReader(resolveFileLocation(fileName))) {
            return jsonReader.readObject();

        }
    }

    /**
     * If the {@code resourceToFind} is contained in the list of resources this method returns true.
     * Otherwise it returns false.
     * And This function will fail the test if we either:
     * A. find the same resource twice; or
     * B. find different versions of the same resource.
     * @param resourceToFind
     * @param resources
     */
    public static boolean isResourceInResponse(Resource resourceToFind, List<? extends Resource> resources) {
        boolean alreadyFound = false;
        int count = 0;

        String resourceTypeToFind = resourceToFind.getClass().getSimpleName();
        String idToFind = resourceToFind.getId();
        String versionToFind = resourceToFind.getMeta().getVersionId().getValue();

        for (Resource r : resources) {
            String resourceType = resourceToFind.getClass().getSimpleName();
            String id = r.getId();
            String version = r.getMeta().getVersionId().getValue();
            if (idToFind.equals(id) && resourceTypeToFind.equals(resourceType)) {
                if (versionToFind.equals(version)) {
                    count++;
                    if (alreadyFound) {
                        System.out.println("found resource with id " + id + " " + count + " times.");
                        fail("Resource with id '" + id + "' was returned multiple times in the search.");
                    }
                    alreadyFound = true;
                } else {
                    fail("Search has returned historical resource for resource id '" + id + "'.\n"
                            + "Expected: version " + resourceToFind.getMeta().getVersionId().getValue() + "\n"
                            + "Actual: version " + version);
                }
            }
        }
        return alreadyFound;
    }

    /**
     * Get a minimal resource of the specified type. Only required fields are present and all data is absent.
     *
     * @param type
     *            the type of the resource to be returned
     * @return the resource
     * @throws Exception
     * @implNote this function stores the created resources in a map and re-uses them. if an entry doesn't exist yet,
     *            it creates the resource via {@link #getMinimalResource(ResourceType, Format)} using the JSON format
     */
    public static <T extends Resource> T getMinimalResource(Class<T> type) throws Exception {
        Resource minimalResource = minimalExampleMap.get(type);

        if (minimalResource == null) {
            minimalResource = getMinimalResource(type, Format.JSON);
            minimalExampleMap.put(type, minimalResource);
        }

        return minimalResource.as(type);
    }

    /**
     * This function reads the contents of a minimal example resource file of the specified type and format from
     * fhir-examples, and returns a resource of the specified resource type and format.
     *
     * @param type
     *            the type of the resource to be returned
     * @param format
     *            the format of the resource to be returned (XML or JSON)
     * @return the de-serialized resource
     * @throws Exception
     */
    public static <T extends Resource> T getMinimalResource(Class<T> type, Format format) throws Exception {

        // Build filename
        String formatString = format.toString().toLowerCase();
        String fileName = formatString + "/ibm/minimal/" + type.getSimpleName() + "-1." + formatString;

        // Deserialize the file contents.
        try (Reader reader = ExamplesUtil.resourceReader(fileName)) {
            return FHIRParser.parser(format).parse(reader);
        }
    }
}
>>>>>>> 18c435fa
<|MERGE_RESOLUTION|>--- conflicted
+++ resolved
@@ -1,4 +1,3 @@
-<<<<<<< HEAD
 /*
  * (C) Copyright IBM Corp. 2019, 2021
  *
@@ -19,13 +18,9 @@
 import java.io.StringWriter;
 import java.nio.charset.Charset;
 import java.util.List;
+import java.util.Map;
 import java.util.Properties;
-
-import jakarta.json.Json;
-import jakarta.json.JsonObject;
-import jakarta.json.JsonObjectBuilder;
-import jakarta.json.JsonReader;
-import jakarta.json.JsonReaderFactory;
+import java.util.concurrent.ConcurrentHashMap;
 
 import org.json.JSONException;
 import org.skyscreamer.jsonassert.JSONAssert;
@@ -41,8 +36,16 @@
 import com.ibm.fhir.model.type.Reference;
 import com.ibm.fhir.model.type.code.ResourceType;
 
+import jakarta.json.Json;
+import jakarta.json.JsonObject;
+import jakarta.json.JsonObjectBuilder;
+import jakarta.json.JsonReader;
+import jakarta.json.JsonReaderFactory;
+
 public class TestUtil {
     private static final JsonReaderFactory JSON_READER_FACTORY = Json.createReaderFactory(null);
+
+    private static final Map<Class<? extends Resource>, Resource> minimalExampleMap = new ConcurrentHashMap<>();
 
     /**
      * This is a list of pre-defined locations that we'll search in when looking for a local data file.
@@ -284,16 +287,24 @@
     }
 
     /**
-     * Create a minimal resource of the specified type. Only required fields are present and all data is absent.
+     * Get a minimal resource of the specified type. Only required fields are present and all data is absent.
      *
      * @param type
      *            the type of the resource to be returned
      * @return the resource
      * @throws Exception
-     * @implNote this function creates the resource via {@link #getMinimalResource(ResourceType, Format)} by specifying JSON format
-     */
-    public static <T extends Resource> T getMinimalResource(ResourceType type) throws Exception {
-        return getMinimalResource(type, Format.JSON);
+     * @implNote this function stores the created resources in a map and re-uses them. if an entry doesn't exist yet,
+     *            it creates the resource via {@link #getMinimalResource(ResourceType, Format)} using the JSON format
+     */
+    public static <T extends Resource> T getMinimalResource(Class<T> type) throws Exception {
+        Resource minimalResource = minimalExampleMap.get(type);
+
+        if (minimalResource == null) {
+            minimalResource = getMinimalResource(type, Format.JSON);
+            minimalExampleMap.put(type, minimalResource);
+        }
+
+        return minimalResource.as(type);
     }
 
     /**
@@ -307,349 +318,15 @@
      * @return the de-serialized resource
      * @throws Exception
      */
-    public static <T extends Resource> T getMinimalResource(ResourceType type, Format format) throws Exception {
+    public static <T extends Resource> T getMinimalResource(Class<T> type, Format format) throws Exception {
 
         // Build filename
         String formatString = format.toString().toLowerCase();
-        String fileName = formatString + "/ibm/minimal/" + type.getValue() + "-1." + formatString;
+        String fileName = formatString + "/ibm/minimal/" + type.getSimpleName() + "-1." + formatString;
 
         // Deserialize the file contents.
         try (Reader reader = ExamplesUtil.resourceReader(fileName)) {
             return FHIRParser.parser(format).parse(reader);
         }
     }
-}
-=======
-/*
- * (C) Copyright IBM Corp. 2019, 2021
- *
- * SPDX-License-Identifier: Apache-2.0
- */
-
-package com.ibm.fhir.model.test;
-
-import static com.ibm.fhir.model.type.String.string;
-import static org.testng.AssertJUnit.fail;
-
-import java.io.File;
-import java.io.FileInputStream;
-import java.io.FileNotFoundException;
-import java.io.InputStream;
-import java.io.InputStreamReader;
-import java.io.Reader;
-import java.io.StringWriter;
-import java.nio.charset.Charset;
-import java.util.List;
-import java.util.Map;
-import java.util.Properties;
-import java.util.concurrent.ConcurrentHashMap;
-
-import org.json.JSONException;
-import org.skyscreamer.jsonassert.JSONAssert;
-
-import com.ibm.fhir.core.FHIRUtilities;
-import com.ibm.fhir.examples.ExamplesUtil;
-import com.ibm.fhir.exception.FHIRException;
-import com.ibm.fhir.model.format.Format;
-import com.ibm.fhir.model.generator.FHIRGenerator;
-import com.ibm.fhir.model.parser.FHIRParser;
-import com.ibm.fhir.model.resource.Observation;
-import com.ibm.fhir.model.resource.Resource;
-import com.ibm.fhir.model.type.Reference;
-import com.ibm.fhir.model.type.code.ResourceType;
-
-import jakarta.json.Json;
-import jakarta.json.JsonObject;
-import jakarta.json.JsonObjectBuilder;
-import jakarta.json.JsonReader;
-import jakarta.json.JsonReaderFactory;
-
-public class TestUtil {
-    private static final JsonReaderFactory JSON_READER_FACTORY = Json.createReaderFactory(null);
-
-    private static final Map<Class<? extends Resource>, Resource> minimalExampleMap = new ConcurrentHashMap<>();
-
-    /**
-     * This is a list of pre-defined locations that we'll search in when looking for a local data file.
-     */
-    private static final String[] searchPaths = { "./", "src/test/resources/", "src/test/resources/testdata/", "src/main/resources/" };
-
-    /**
-     * This function finds the specified file on the searchPath,
-     * then de-serializes that into a Resource.
-     *
-     * @implNote By default, the search path includes the following relative paths:
-     * <li>./
-     * <li>src/main/resources/
-     * <li>src/test/resources/
-     * <li>src/test/resources/testdata/
-     *
-     * @param fileName
-     *            the name of the file containing the local resource (e.g. "testdata/Patient1.json")
-     * @return the de-serialized mock resource
-     * @throws Exception
-     */
-    public static <T extends Resource> T readLocalResource(String fileName) throws Exception {
-
-        // Use the filename suffix to determine the format that we're reading, defaulting to JSON
-        Format fmt = (fileName.endsWith(".xml") ? Format.XML : Format.JSON);
-
-        // Deserialize the file contents.
-        try (Reader reader = new InputStreamReader(resolveFileLocation(fileName), Charset.forName("UTF-8"))) {
-            T resource = FHIRParser.parser(fmt).parse(reader);
-            return resource;
-        }
-    }
-
-    /**
-     * This function reads the contents of an example resource from the specified path in fhir-examples into a Resource.
-     *
-     * @param fileName
-     *            the name of the file containing the example resource (e.g. "json/ibm/minimal/Patient-1.json")
-     * @return the de-serialized resource
-     * @throws Exception
-     */
-    public static <T extends Resource> T readExampleResource(String fileName) throws Exception {
-
-        // Use the filename suffix to determine the format that we're reading, defaulting to JSON
-        Format fmt = (fileName.endsWith(".xml") ? Format.XML : Format.JSON);
-
-        // Deserialize the file contents.
-        try (Reader reader = ExamplesUtil.resourceReader(fileName)) {
-            return FHIRParser.parser(fmt).parse(reader);
-        }
-    }
-
-    public static JsonObjectBuilder getEmptyBundleJsonObjectBuilder() {
-        JsonObjectBuilder bundleObject = Json.createBuilderFactory(null).createObjectBuilder();
-        bundleObject.add("resourceType", "Bundle")
-            .add("type", "batch");
-        return bundleObject;
-    }
-
-    public static JsonObject getRequestJsonObject(String method, String url) {
-        JsonObjectBuilder requestObject = Json.createBuilderFactory(null).createObjectBuilder();
-        requestObject.add("method", method)
-            .add("url", url);
-        return requestObject.build();
-    }
-
-    /**
-     * Loads an Observation resource from the specified file, then associates it with
-     * the specified patient via a subject attribute.
-     */
-    public static Observation buildPatientObservation(String patientId, String fileName) throws Exception {
-        // TODO review Reference id
-        Observation observation = readLocalResource(fileName);
-
-        observation = observation
-            .toBuilder()
-            .subject(Reference.builder().reference(string("Patient/" + patientId)).build())
-            .build();
-        return observation;
-    }
-
-    /**
-     * Returns an InputStream for the specified fileName after searching in a few pre-defined locations.
-     */
-    public static InputStream resolveFileLocation(String fileName) throws Exception {
-
-        // First, try to use the filename as-is.
-        File f = new File(fileName);
-        if (f.exists()) {
-            return new FileInputStream(f);
-        }
-
-        // Otherwise, look in our configured search path, one directory at a time.
-        for (String path : searchPaths) {
-            f = new File(path + fileName);
-            if (f.exists()) {
-                return new FileInputStream(f);
-            }
-        }
-
-        // If we didn't find the file yet, then look on the classpath.
-        String resourceName = (fileName.startsWith("json/spec/") ? fileName : "json/spec/" + fileName);
-        InputStream is = TestUtil.class.getResourceAsStream(resourceName);
-        if (is != null) {
-            return is;
-        }
-
-        throw new FileNotFoundException("File '" + fileName + "' was not found.");
-    }
-
-
-    /**
-     * Asserts that the "actual" resource contains all the fields and values from the "expected" resource.
-     * The comparison is performed in a "lenient" manner, meaning that we'll ensure that all the fields
-     * contained in the "expected" resource are also contained in the "actual" resource, but not vice-versa.
-     *
-     * @param expected the known-good resource to compare against
-     * @param actual the resource to be validated.
-     */
-    public static void assertResourceEquals(Resource expected, Resource actual) {
-        assertResourceEquals(null, expected, actual);
-    }
-
-    /**
-     * Asserts that the "actual" resource contains all the fields and values from the "expected" resource.
-     * The comparison is performed in a "lenient" manner, meaning that we'll ensure that all the fields
-     * contained in the "expected" resource are also contained in the "actual" resource, but not vice-versa.
-     *
-     * @param msg a string to be included in any error messages
-     * @param expected the known-good resource to compare against
-     * @param actual the resource to be validated.
-     */
-    public static void assertResourceEquals(String msg, Resource expected, Resource actual) {
-        String cleanMsg = (msg != null ? msg : "");
-        if (!expected.getClass().equals(actual.getClass())) {
-            fail(cleanMsg + ": resource type mismatch, expected resource of type: " + expected.getClass() +
-                    ", but was of type: " + actual.getClass());
-        }
-
-        // Serialize the 'expected' resource.
-        String jsonExpected = null;
-        try {
-            jsonExpected = FHIRUtilities.stripNewLineWhitespaceIfPresentInDiv(
-                                   FHIRUtilities.stripNamespaceIfPresentInDiv(writeResource(expected, Format.JSON, true)));
-        } catch (Throwable t) {
-            fail(cleanMsg + ": error serializing expected resource: " + t);
-        }
-
-        // Serialize the 'actual' resource.
-        String jsonActual = null;
-        try {
-            jsonActual = FHIRUtilities.stripNewLineWhitespaceIfPresentInDiv(
-                                FHIRUtilities.stripNamespaceIfPresentInDiv(writeResource(actual, Format.JSON, true)));
-        } catch (Throwable t) {
-            fail(cleanMsg + ": error serializing actual resource: " + t);
-        }
-
-        // Finally, make sure the expected and actual resources are equivalent.
-        // Note that we'll do a "lenient" comparison which means we'll make sure
-        // that all the fields contained in "expected" also exist in "actual".
-        // The "actual" resource in the REST API response will likely contain a couple of additional
-        // fields (e.g. "id" and "meta") so we can't do a "strict" comparison.
-        try {
-            JSONAssert.assertEquals(jsonExpected, jsonActual, false);
-        } catch (JSONException e) {
-            fail(cleanMsg + ": expected resource: \n" + jsonExpected + "\nbut actual resource was:\n" + jsonActual);
-        }
-    }
-
-    /**
-     * Reads a properties file containing test related properties used by subclasses.
-     * @return Properties - A Properties object containing the contents of the test.properties file.
-     * @throws Exception
-     */
-    public static Properties readTestProperties(String fileName) throws Exception {
-        Properties properties = new Properties();
-        try (InputStream is = resolveFileLocation(fileName)) {
-            properties.load(is);
-            return properties;
-        }
-    }
-
-    /**
-     * Serializes the specified resource according to 'fmt' (JSON/XML).
-     */
-    public static <T extends Resource> String writeResource(T resource, Format fmt, boolean prettyPrint) throws FHIRException {
-        StringWriter sw = new StringWriter();
-        FHIRGenerator.generator(fmt, prettyPrint).generate(resource, sw);
-        return sw.toString();
-    }
-
-    /**
-     * Reads a JSON object from the specified file.
-     */
-    public static JsonObject readJsonObject(String fileName) throws Exception {
-        try (JsonReader jsonReader = JSON_READER_FACTORY.createReader(resolveFileLocation(fileName))) {
-            return jsonReader.readObject();
-
-        }
-    }
-
-    /**
-     * If the {@code resourceToFind} is contained in the list of resources this method returns true.
-     * Otherwise it returns false.
-     * And This function will fail the test if we either:
-     * A. find the same resource twice; or
-     * B. find different versions of the same resource.
-     * @param resourceToFind
-     * @param resources
-     */
-    public static boolean isResourceInResponse(Resource resourceToFind, List<? extends Resource> resources) {
-        boolean alreadyFound = false;
-        int count = 0;
-
-        String resourceTypeToFind = resourceToFind.getClass().getSimpleName();
-        String idToFind = resourceToFind.getId();
-        String versionToFind = resourceToFind.getMeta().getVersionId().getValue();
-
-        for (Resource r : resources) {
-            String resourceType = resourceToFind.getClass().getSimpleName();
-            String id = r.getId();
-            String version = r.getMeta().getVersionId().getValue();
-            if (idToFind.equals(id) && resourceTypeToFind.equals(resourceType)) {
-                if (versionToFind.equals(version)) {
-                    count++;
-                    if (alreadyFound) {
-                        System.out.println("found resource with id " + id + " " + count + " times.");
-                        fail("Resource with id '" + id + "' was returned multiple times in the search.");
-                    }
-                    alreadyFound = true;
-                } else {
-                    fail("Search has returned historical resource for resource id '" + id + "'.\n"
-                            + "Expected: version " + resourceToFind.getMeta().getVersionId().getValue() + "\n"
-                            + "Actual: version " + version);
-                }
-            }
-        }
-        return alreadyFound;
-    }
-
-    /**
-     * Get a minimal resource of the specified type. Only required fields are present and all data is absent.
-     *
-     * @param type
-     *            the type of the resource to be returned
-     * @return the resource
-     * @throws Exception
-     * @implNote this function stores the created resources in a map and re-uses them. if an entry doesn't exist yet,
-     *            it creates the resource via {@link #getMinimalResource(ResourceType, Format)} using the JSON format
-     */
-    public static <T extends Resource> T getMinimalResource(Class<T> type) throws Exception {
-        Resource minimalResource = minimalExampleMap.get(type);
-
-        if (minimalResource == null) {
-            minimalResource = getMinimalResource(type, Format.JSON);
-            minimalExampleMap.put(type, minimalResource);
-        }
-
-        return minimalResource.as(type);
-    }
-
-    /**
-     * This function reads the contents of a minimal example resource file of the specified type and format from
-     * fhir-examples, and returns a resource of the specified resource type and format.
-     *
-     * @param type
-     *            the type of the resource to be returned
-     * @param format
-     *            the format of the resource to be returned (XML or JSON)
-     * @return the de-serialized resource
-     * @throws Exception
-     */
-    public static <T extends Resource> T getMinimalResource(Class<T> type, Format format) throws Exception {
-
-        // Build filename
-        String formatString = format.toString().toLowerCase();
-        String fileName = formatString + "/ibm/minimal/" + type.getSimpleName() + "-1." + formatString;
-
-        // Deserialize the file contents.
-        try (Reader reader = ExamplesUtil.resourceReader(fileName)) {
-            return FHIRParser.parser(format).parse(reader);
-        }
-    }
-}
->>>>>>> 18c435fa
+}