/*
 * (C) Copyright IBM Corp. 2019, 2021
 *
 * SPDX-License-Identifier: Apache-2.0
 */

package com.ibm.fhir.schema.app;

import static com.ibm.fhir.schema.app.util.CommonUtil.configureLogger;
import static com.ibm.fhir.schema.app.util.CommonUtil.getDbAdapter;
import static com.ibm.fhir.schema.app.util.CommonUtil.getPropertyAdapter;
import static com.ibm.fhir.schema.app.util.CommonUtil.getRandomKey;
import static com.ibm.fhir.schema.app.util.CommonUtil.loadDriver;
import static com.ibm.fhir.schema.app.util.CommonUtil.logClasspath;
import static com.ibm.fhir.schema.app.util.CommonUtil.printUsage;

import java.io.FileInputStream;
import java.io.IOException;
import java.io.InputStream;
import java.sql.Connection;
import java.sql.DriverManager;
import java.sql.PreparedStatement;
import java.sql.ResultSet;
import java.sql.SQLException;
import java.util.Arrays;
import java.util.Collection;
import java.util.Collections;
import java.util.HashSet;
import java.util.List;
import java.util.Map.Entry;
import java.util.Properties;
import java.util.Set;
import java.util.concurrent.ExecutorService;
import java.util.concurrent.Executors;
import java.util.logging.Level;
import java.util.logging.Logger;
import java.util.stream.Collectors;

import com.ibm.fhir.database.utils.api.DataAccessException;
import com.ibm.fhir.database.utils.api.DatabaseNotReadyException;
import com.ibm.fhir.database.utils.api.IDatabaseAdapter;
import com.ibm.fhir.database.utils.api.IDatabaseTranslator;
import com.ibm.fhir.database.utils.api.ITransaction;
import com.ibm.fhir.database.utils.api.ITransactionProvider;
import com.ibm.fhir.database.utils.api.TableSpaceRemovalException;
import com.ibm.fhir.database.utils.api.TenantStatus;
import com.ibm.fhir.database.utils.api.UndefinedNameException;
import com.ibm.fhir.database.utils.common.DataDefinitionUtil;
import com.ibm.fhir.database.utils.common.JdbcConnectionProvider;
import com.ibm.fhir.database.utils.common.JdbcPropertyAdapter;
import com.ibm.fhir.database.utils.common.JdbcTarget;
import com.ibm.fhir.database.utils.db2.Db2Adapter;
import com.ibm.fhir.database.utils.db2.Db2GetTenantVariable;
import com.ibm.fhir.database.utils.db2.Db2SetTenantVariable;
import com.ibm.fhir.database.utils.db2.Db2Translator;
import com.ibm.fhir.database.utils.derby.DerbyTranslator;
import com.ibm.fhir.database.utils.model.DatabaseObjectType;
import com.ibm.fhir.database.utils.model.DbType;
import com.ibm.fhir.database.utils.model.PhysicalDataModel;
import com.ibm.fhir.database.utils.model.Table;
import com.ibm.fhir.database.utils.model.Tenant;
import com.ibm.fhir.database.utils.pool.PoolConnectionProvider;
import com.ibm.fhir.database.utils.postgres.PostgresTranslator;
import com.ibm.fhir.database.utils.tenant.AddTenantKeyDAO;
import com.ibm.fhir.database.utils.tenant.DeleteTenantKeyDAO;
import com.ibm.fhir.database.utils.tenant.GetTenantDAO;
import com.ibm.fhir.database.utils.transaction.SimpleTransactionProvider;
import com.ibm.fhir.database.utils.transaction.TransactionFactory;
import com.ibm.fhir.database.utils.version.CreateVersionHistory;
import com.ibm.fhir.database.utils.version.VersionHistoryService;
import com.ibm.fhir.model.util.ModelSupport;
import com.ibm.fhir.schema.app.util.TenantKeyFileUtil;
import com.ibm.fhir.schema.control.BackfillResourceChangeLog;
import com.ibm.fhir.schema.control.BackfillResourceChangeLogDb2;
import com.ibm.fhir.schema.control.DisableForeignKey;
import com.ibm.fhir.schema.control.DropForeignKey;
import com.ibm.fhir.schema.control.EnableForeignKey;
import com.ibm.fhir.schema.control.FhirSchemaConstants;
import com.ibm.fhir.schema.control.FhirSchemaGenerator;
import com.ibm.fhir.schema.control.GetLogicalResourceNeedsV0014Migration;
import com.ibm.fhir.schema.control.GetResourceChangeLogEmpty;
import com.ibm.fhir.schema.control.GetResourceTypeList;
import com.ibm.fhir.schema.control.GetTenantInfo;
import com.ibm.fhir.schema.control.GetTenantList;
import com.ibm.fhir.schema.control.GetXXLogicalResourceNeedsMigration;
import com.ibm.fhir.schema.control.InitializeLogicalResourceDenorms;
import com.ibm.fhir.schema.control.JavaBatchSchemaGenerator;
import com.ibm.fhir.schema.control.MigrateV0014LogicalResourceIsDeletedLastUpdated;
import com.ibm.fhir.schema.control.OAuthSchemaGenerator;
import com.ibm.fhir.schema.control.PopulateParameterNames;
import com.ibm.fhir.schema.control.PopulateResourceTypes;
import com.ibm.fhir.schema.control.SetTenantIdDb2;
import com.ibm.fhir.schema.control.TenantInfo;
import com.ibm.fhir.schema.model.ResourceType;
import com.ibm.fhir.schema.model.Schema;
import com.ibm.fhir.task.api.ITaskCollector;
import com.ibm.fhir.task.api.ITaskGroup;
import com.ibm.fhir.task.core.service.TaskService;

/**
 * Utility app to connect to a database and create/update the IBM FHIR Server schema.
 * The DDL processing is idempotent, with only the necessary changes applied.
 * <br>
 * This utility also includes an option to exercise the tenant partitioning code.
 */
public class Main {
    private static final Logger logger = Logger.getLogger(Main.class.getName());
    private static final int EXIT_OK = 0; // validation was successful
    private static final int EXIT_BAD_ARGS = 1; // invalid CLI arguments
    private static final int EXIT_RUNTIME_ERROR = 2; // programming error
    private static final int EXIT_VALIDATION_FAILED = 3; // validation test failed
    private static final int EXIT_NOT_READY = 4; // DATABASE NOT READY
    private static final int EXIT_TABLESPACE_REMOVAL_NOT_COMPLETE = 5; // Tablespace Removal not complete
    private static final double NANOS = 1e9;

    // Indicates if the feature is enabled for the DbType
    public List<DbType> MULTITENANT_FEATURE_ENABLED = Arrays.asList(DbType.DB2);
    public List<DbType> STORED_PROCEDURE_ENABLED = Arrays.asList(DbType.DB2, DbType.POSTGRESQL);
    public List<DbType> PRIVILEGES_FEATURE_ENABLED = Arrays.asList(DbType.DB2, DbType.POSTGRESQL);

    // Properties accumulated as we parse args and read configuration files
    private final Properties properties = new Properties();

    // Default Values for schema names
    public static final String ADMIN_SCHEMANAME = "FHIR_ADMIN";
    public static final String OAUTH_SCHEMANAME = "FHIR_OAUTH";
    public static final String BATCH_SCHEMANAME = "FHIR_JBATCH";
    public static final String DATA_SCHEMANAME = "FHIRDATA";

    // Force upper-case to avoid tricky-to-catch errors related to quoting names
    private Schema schema = new Schema();

    // Arguments requesting we drop the objects from the schema
    private boolean dropAdmin = false;
    private boolean confirmDrop = false;
    private boolean updateProc = false;
    private boolean checkCompatibility = false;

    // Action flags related to FHIR Schema
    private boolean createFhirSchema = false;
    private boolean updateFhirSchema = false;
    private boolean dropFhirSchema = false;
    private boolean grantFhirSchema = false;

    // Action flags related to OAuth Schema
    private boolean createOauthSchema = false;
    private boolean updateOauthSchema = false;
    private boolean dropOauthSchema = false;
    private boolean grantOauthSchema = false;

    // Action flags related to Java Batch Schema
    private boolean createJavaBatchSchema = false;
    private boolean updateJavaBatchSchema = false;
    private boolean dropJavaBatchSchema = false;
    private boolean grantJavaBatchSchema = false;

    // The database user we will grant tenant data access privileges to
    private String grantTo;

    // The database type being populated (default: Db2)
    private DbType dbType = DbType.DB2;
    private IDatabaseTranslator translator = new Db2Translator();

    // Optional subset of resource types (for faster schema builds when testing)
    private Set<String> resourceTypeSubset;

    // Tenant management
    private boolean allocateTenant;
    private boolean refreshTenants;
    private boolean dropTenant;
    private boolean freezeTenant;
    private String tenantName;
    private boolean testTenant;
    private String tenantKey;
    private boolean listTenants;
    private boolean dropDetached;
    private boolean deleteTenantMeta;
    private boolean revokeTenantKey;

    // Tenant Key Output or Input File
    private String tenantKeyFileName;
    private TenantKeyFileUtil tenantKeyFileUtil = new TenantKeyFileUtil();

    // The tenant name for when we want to add a new tenant key
    private String addKeyForTenant;

    // What status to leave with
    private int exitStatus = EXIT_OK;

    // The connection pool and transaction provider to support concurrent operations
    private int maxConnectionPoolSize = FhirSchemaConstants.DEFAULT_POOL_SIZE;
    private PoolConnectionProvider connectionPool;
    private ITransactionProvider transactionProvider;

    //-----------------------------------------------------------------------------------------------------------------
    // The following method is related to the common methods and functions
    /**
     * @return a created connection to the selected database
     */
    protected Connection createConnection() {
        Properties connectionProperties = new Properties();
        JdbcPropertyAdapter adapter = getPropertyAdapter(dbType, properties);
        adapter.getExtraProperties(connectionProperties);

        String url = translator.getUrl(properties);
        logger.info("Opening connection to: " + url);
        Connection connection;
        try {
            connection = DriverManager.getConnection(url, connectionProperties);
            connection.setAutoCommit(false);
        } catch (SQLException x) {
            throw translator.translate(x);
        }
        return connection;
    }

    /**
     * Create a simple connection pool associated with our data source so that we
     * can perform the DDL deployment in parallel
     */
    protected void configureConnectionPool() {
        if (dbType == DbType.DERBY && maxConnectionPoolSize > 1) {
            logger.warning("Embedded Derby does not support concurrent schema updates;" +
                    " ignoring '--pool-size' and using a single thread.");
            this.maxConnectionPoolSize = 1;
        }
        JdbcPropertyAdapter adapter = getPropertyAdapter(dbType, properties);
        JdbcConnectionProvider cp = new JdbcConnectionProvider(this.translator, adapter);
        this.connectionPool = new PoolConnectionProvider(cp, this.maxConnectionPoolSize);
        this.transactionProvider = new SimpleTransactionProvider(this.connectionPool);
    }

    /**
     * builds the common model based on the flags passed in
     * @param pdm
     * @param fhirSchema - true indicates if the fhir model is added to the Physical Data Model
     * @param oauthSchema - true indicates if the oauth model is added to the Physical Data Model
     * @param javaBatchSchema - true indicates if the model is added to the Physical Data Model
     */
    protected void buildCommonModel(PhysicalDataModel pdm, boolean fhirSchema, boolean oauthSchema, boolean javaBatchSchema) {
        if (fhirSchema) {

            FhirSchemaGenerator gen;
            if (resourceTypeSubset == null || resourceTypeSubset.isEmpty()) {
                gen = new FhirSchemaGenerator(schema.getAdminSchemaName(), schema.getSchemaName(), isMultitenant());
            } else {
                gen = new FhirSchemaGenerator(schema.getAdminSchemaName(), schema.getSchemaName(), isMultitenant(), resourceTypeSubset);
            }

            gen.buildSchema(pdm);
            switch (dbType) {
            case DB2:
                gen.buildDatabaseSpecificArtifactsDb2(pdm);
                break;
            case DERBY:
                logger.info("No database specific artifacts");
                break;
            case POSTGRESQL:
                gen.buildDatabaseSpecificArtifactsPostgres(pdm);
                break;
            default:
                throw new IllegalStateException("Unsupported db type: " + dbType);
            }
        }

        // Build/update the Liberty OAuth-related tables
        if (oauthSchema) {
            OAuthSchemaGenerator oauthSchemaGenerator = new OAuthSchemaGenerator(schema.getOauthSchemaName());
            oauthSchemaGenerator.buildOAuthSchema(pdm);
        }

        // Build/update the Liberty JBatch related tables
        if (javaBatchSchema) {
            JavaBatchSchemaGenerator javaBatchSchemaGenerator = new JavaBatchSchemaGenerator(schema.getJavaBatchSchemaName());
            javaBatchSchemaGenerator.buildJavaBatchSchema(pdm);
        }
    }

    /**
     * Start the schema object creation tasks and wait for everything to complete
     *
     * @param pdm
     * @param adapter
     * @param collector
     * @param vhs
     */
    protected void applyModel(PhysicalDataModel pdm, IDatabaseAdapter adapter, ITaskCollector collector,
            VersionHistoryService vhs) {
        logger.info("Collecting model update tasks");
        pdm.collect(collector, adapter, this.transactionProvider, vhs);

        // FHIR in the hole!
        logger.info("Starting model updates");
        collector.startAndWait();

        Collection<ITaskGroup> failedTaskGroups = collector.getFailedTaskGroups();
        if (failedTaskGroups.size() > 0) {
            this.exitStatus = EXIT_RUNTIME_ERROR;

            final String failedStr =
                    failedTaskGroups.stream().map((tg) -> tg.getTaskId()).collect(Collectors.joining(","));
            logger.severe("List of failed task groups: " + failedStr);
        }
    }

    /**
     * specific feature to check if it is compatible.
     * @return
     */
    protected boolean checkCompatibility() {
        IDatabaseAdapter adapter = getDbAdapter(dbType, connectionPool);
        try (ITransaction tx = TransactionFactory.openTransaction(connectionPool)) {
            return adapter.checkCompatibility(schema.getAdminSchemaName());
        }
    }

    /**
     * Create the schemas
     */
    protected void createSchemas() {
        try {
            try (Connection c = createConnection()) {
                try {
                    JdbcTarget target = new JdbcTarget(c);
                    IDatabaseAdapter adapter = getDbAdapter(dbType, target);

                    // We always create the 'admin' schema to track to the changes to any of the other schemas.
                    adapter.createSchema(schema.getAdminSchemaName());

                    // FHIR Data Schema
                    if (createFhirSchema) {
                        adapter.createSchema(schema.getSchemaName());
                        c.commit();
                    }

                    // OAuth Schema
                    if (createOauthSchema) {
                        adapter.createSchema(schema.getOauthSchemaName());
                    }

                    // Java Batch Schema
                    if (createJavaBatchSchema) {
                        adapter.createSchema(schema.getJavaBatchSchemaName());
                    }
                } catch (Exception x) {
                    c.rollback();
                    throw x;
                }
                c.commit();
            }
        } catch (SQLException x) {
            throw translator.translate(x);
        }
    }

    /**
     * Update the schema
     */
    protected void updateSchema() {
        // Build/update the FHIR-related tables as well as the stored procedures
        PhysicalDataModel pdm = new PhysicalDataModel();
        buildCommonModel(pdm, updateFhirSchema, updateOauthSchema,updateJavaBatchSchema);

        // The objects are applied in parallel, which relies on each object
        // expressing its dependencies correctly. Changes are only applied
        // if their version is greater than the current version.
        TaskService taskService = new TaskService();
        ExecutorService pool = Executors.newFixedThreadPool(this.maxConnectionPoolSize);
        ITaskCollector collector = taskService.makeTaskCollector(pool);
        IDatabaseAdapter adapter = getDbAdapter(dbType, connectionPool);

        // Before we start anything, we need to make sure our schema history
        // tables are in place. There's only a single history table, which
        // resides in the admin schema and handles the history of all objects
        // in any schema being managed.
        CreateVersionHistory.createTableIfNeeded(schema.getAdminSchemaName(), adapter);

        // Current version history for the data schema
        VersionHistoryService vhs = new VersionHistoryService(schema.getAdminSchemaName(), schema.getSchemaName(), schema.getOauthSchemaName(), schema.getJavaBatchSchemaName());
        vhs.setTransactionProvider(transactionProvider);
        vhs.setTarget(adapter);
        vhs.init();

        // Use the version history service to determine if this table existed before we run `applyWithHistory`
        boolean newDb = vhs.getVersion(schema.getSchemaName(), DatabaseObjectType.TABLE.name(), "PARAMETER_NAMES") == null ||
                vhs.getVersion(schema.getSchemaName(), DatabaseObjectType.TABLE.name(), "PARAMETER_NAMES") == 0;

        applyModel(pdm, adapter, collector, vhs);
        // There is a working data model at this point.

        // If the db is multi-tenant, we populate the resource types and parameter names in allocate-tenant.
        // Otherwise, if its a new schema, populate the resource types and parameters names (codes) now
        if (!MULTITENANT_FEATURE_ENABLED.contains(dbType) && newDb ) {
            populateResourceTypeAndParameterNameTableEntries(null);
        }

        if (MULTITENANT_FEATURE_ENABLED.contains(dbType)) {
            logger.info("Refreshing tenant partitions");
            refreshTenants();
        }

        // backfill the resource_change_log table if needed
        backfillResourceChangeLog();

        // perform any updates we need related to the V0010 schema change (IS_DELETED flag)
        applyDataMigrationForV0010();

<<<<<<< HEAD
        // V0014 IS_DELETED and LAST_UPDATED added to whole-system LOGICAL_RESOURCES
        applyDataMigrationForV0014();
=======
        // Log warning messages that unused tables will be removed in a future release.
        // TODO: This will no longer be needed after the tables are removed (https://github.com/IBM/FHIR/issues/713).
        logWarningMessagesForDeprecatedTables();
>>>>>>> e26a3022
    }

    /**
     * populates for the given tenantId the RESOURCE_TYPE table.
     *
     * @implNote if you update this method, be sure to update
     *           DerbyBootstrapper.populateResourceTypeAndParameterNameTableEntries
     *           and DerbyFhirDatabase.populateResourceTypeAndParameterNameTableEntries
     *           The reason is there are three different ways of managing the transaction.
     * @param tenantId the mt_id that is used to setup the partition.
     *                 passing in null signals not multi-tenant.
     */
    protected void populateResourceTypeAndParameterNameTableEntries(Integer tenantId) {
        try (ITransaction tx = TransactionFactory.openTransaction(connectionPool)) {
            try (Connection c = connectionPool.getConnection();) {
                String logTenantId = tenantId != null ? Integer.toString(tenantId) : "default";
                logger.info("tenantId [" + logTenantId + "] is being pre-populated with lookup table data.");
                PopulateResourceTypes populateResourceTypes =
                        new PopulateResourceTypes(schema.getAdminSchemaName(), schema.getSchemaName(), tenantId);
                populateResourceTypes.run(translator, c);

                PopulateParameterNames populateParameterNames =
                        new PopulateParameterNames(schema.getAdminSchemaName(), schema.getSchemaName(), tenantId);
                populateParameterNames.run(translator, c);
                logger.info("Finished prepopulating the resource type and search parameter code/name tables tables");
            } catch (SQLException ex) {
                tx.setRollbackOnly();
                throw new DataAccessException(ex);
            } catch (DataAccessException x) {
                // Something went wrong, so mark the transaction as failed
                tx.setRollbackOnly();
                throw x;
            }
        }
    }

    /**
     * Drop all the objects in the admin and data schemas.
     * Typically used during development.
     */
    protected void dropSchema() {
        PhysicalDataModel pdm = new PhysicalDataModel();
        buildCommonModel(pdm, dropFhirSchema, dropOauthSchema, dropJavaBatchSchema);

        // Dropping the schema in PostgreSQL can fail with an out of shared memory error
        // which is apparently related to max_locks_per_transaction. It may not be possible
        // to increase this value (e.g. in cloud databases) and so to work around this, before
        // dropping the schema objects, we knock out all the FOREIGN KEY constraints first.
        if (dropFhirSchema || dropOauthSchema || dropJavaBatchSchema) {
            logger.info("Dropping FK constraints in the data schema: " + this.schema.getSchemaName());
            dropForeignKeyConstraints(pdm, FhirSchemaGenerator.SCHEMA_GROUP_TAG, FhirSchemaGenerator.FHIRDATA_GROUP);
        }

        if (dropAdmin) {
            // Also drop the FK constraints within the administration schema
            logger.info("Dropping FK constraints in the admin schema: " + this.schema.getAdminSchemaName());
            dropForeignKeyConstraints(pdm, FhirSchemaGenerator.SCHEMA_GROUP_TAG, FhirSchemaGenerator.ADMIN_GROUP);
        }

        try {
            try (Connection c = createConnection()) {
                try {
                    JdbcTarget target = new JdbcTarget(c);
                    IDatabaseAdapter adapter = getDbAdapter(dbType, target);

                    if (dropFhirSchema || dropOauthSchema || dropJavaBatchSchema) {
                        // Just drop the objects associated with the FHIRDATA schema group
                        pdm.drop(adapter, FhirSchemaGenerator.SCHEMA_GROUP_TAG, FhirSchemaGenerator.FHIRDATA_GROUP);
                    }

                    if (dropAdmin) {
                        // Just drop the objects associated with the ADMIN schema group
                        pdm.drop(adapter, FhirSchemaGenerator.SCHEMA_GROUP_TAG, FhirSchemaGenerator.ADMIN_GROUP);
                    }
                } catch (Exception x) {
                    c.rollback();
                    throw x;
                }
                c.commit();
            }
        } catch (SQLException x) {
            throw translator.translate(x);
        }
    }

    /**
     * Add part of the schema drop process, we first kill all
     * the foreign key constraints. The rest of the drop is
     * performed in a second transaction.
     * @param pdm
     */
    private void dropForeignKeyConstraints(PhysicalDataModel pdm, String tagGroup, String tag) {
        try (Connection c = createConnection()) {
            try {
                JdbcTarget target = new JdbcTarget(c);
                IDatabaseAdapter adapter = getDbAdapter(dbType, target);

                Set<Table> referencedTables = new HashSet<>();
                DropForeignKey dropper = new DropForeignKey(adapter, referencedTables);
                pdm.visit(dropper, tagGroup, tag);
            } catch (Exception x) {
                c.rollback();
                throw x;
            }
            c.commit();
        } catch (SQLException x) {
            throw translator.translate(x);
        }
    }

    //-----------------------------------------------------------------------------------------------------------------
    // The following method is related to the Stored Procedures and Functions feature
    /**
     * Update the stored procedures used by FHIR to insert records
     * into the FHIR resource tables
     */
    protected void updateProcedures() {
        if (!STORED_PROCEDURE_ENABLED.contains(dbType)) {
            return;
        }

        // Build/update the tables as well as the stored procedures
        PhysicalDataModel pdm = new PhysicalDataModel();
        // Since this is a stored procedure, we need the model.
        // We must pass in true to flag to the underlying layer that the
        // Procedures need to be generated.
        buildCommonModel(pdm, true, updateOauthSchema, updateJavaBatchSchema);

        // Now only apply the procedures in the model. Much faster than
        // going through the whole schema
        try (ITransaction tx = TransactionFactory.openTransaction(connectionPool)) {
            try (Connection c = connectionPool.getConnection();) {
                try {
                    IDatabaseAdapter adapter = getDbAdapter(dbType, connectionPool);
                    pdm.applyProcedures(adapter);
                    pdm.applyFunctions(adapter);
                } catch (DataAccessException x) {
                    // Something went wrong, so mark the transaction as failed
                    tx.setRollbackOnly();
                    throw x;
                }
                // Reminder: Don't fall into the trap, let the connectionPool and Transaction Management handle the transaction commit.
            } catch (SQLException x) {
                tx.setRollbackOnly();
                throw translator.translate(x);
            }
        }
    }

    //-----------------------------------------------------------------------------------------------------------------
    // The following method is related to the Privilege feature
    /**
     * Grant the minimum required set of privileges on the FHIR schema objects
     * to the grantTo user. All tenant data access is via this user, and is the
     * only user the FHIR server itself is configured with.
     */
    protected void grantPrivileges() {
        if (!PRIVILEGES_FEATURE_ENABLED.contains(dbType)) {
            return;
        }

        // The case where all are to be granted on the default schemas.
        if (!(updateFhirSchema || grantFhirSchema || updateOauthSchema
                || grantOauthSchema || updateJavaBatchSchema || grantJavaBatchSchema)) {
            grantOauthSchema = true;
            grantFhirSchema = true;
            grantJavaBatchSchema = true;
        }

        // Build/update the tables as well as the stored procedures
        PhysicalDataModel pdm = new PhysicalDataModel();
        buildCommonModel(pdm, updateFhirSchema || grantFhirSchema, updateOauthSchema || grantOauthSchema,
            updateJavaBatchSchema || grantJavaBatchSchema);

        final IDatabaseAdapter adapter = getDbAdapter(dbType, connectionPool);
        try (ITransaction tx = TransactionFactory.openTransaction(connectionPool)) {
            try {
                pdm.applyGrants(adapter, FhirSchemaConstants.FHIR_USER_GRANT_GROUP, grantTo);
                pdm.applyGrants(adapter, FhirSchemaConstants.FHIR_OAUTH_GRANT_GROUP, grantTo);
                pdm.applyGrants(adapter, FhirSchemaConstants.FHIR_BATCH_GRANT_GROUP, grantTo);
            } catch (DataAccessException x) {
                // Something went wrong, so mark the transaction as failed
                tx.setRollbackOnly();
                throw x;
            }
        }
    }

    /**
     * Do we want to build the multitenant variant of the schema (currently only supported
     * by DB2)
     * @return
     */
    protected boolean isMultitenant() {
        return MULTITENANT_FEATURE_ENABLED.contains(this.dbType);
    }

    //-----------------------------------------------------------------------------------------------------------------
    // The following methods are related to Multi-Tenant only.
    /**
     * Add a new tenant key so that we can rotate the values (add a
     * new key, update config files, then remove the old key). This
     * avoids any service interruption.
     */
    protected void addTenantKey() {
        if (!isMultitenant()) {
            return;
        }

        // Only if the Tenant Key file is provided as a parameter is it not null.
        // in  this case we want special behavior.
        if (tenantKeyFileUtil.keyFileExists(tenantKeyFileName)) {
            tenantKey = this.tenantKeyFileUtil.readTenantFile(tenantKeyFileName);
        } else {
            tenantKey = getRandomKey();
        }

        // The salt is used when we hash the tenantKey. We're just using SHA-256 for
        // the hash here, not multiple rounds of a password hashing algorithm. It's
        // sufficient in our case because we are using a 32-byte random value as the
        // key, giving 256 bits of entropy.
        final String tenantSalt = getRandomKey();

        Db2Adapter adapter = new Db2Adapter(connectionPool);
        checkIfTenantNameAndTenantKeyExists(adapter, tenantName, tenantKey);
        try (ITransaction tx = TransactionFactory.openTransaction(connectionPool)) {
            try {
                GetTenantDAO tid = new GetTenantDAO(schema.getAdminSchemaName(), addKeyForTenant);
                Tenant tenant = adapter.runStatement(tid);

                if (tenant != null) {
                    // Attach the new tenant key to the tenant:
                    AddTenantKeyDAO adder =
                            new AddTenantKeyDAO(schema.getAdminSchemaName(), tenant.getTenantId(), tenantKey, tenantSalt,
                                    FhirSchemaConstants.TENANT_SEQUENCE);
                    adapter.runStatement(adder);
                } else {
                    throw new IllegalArgumentException("Tenant does not exist: " + addKeyForTenant);
                }
            } catch (DataAccessException x) {
                // Something went wrong, so mark the transaction as failed
                tx.setRollbackOnly();
                throw x;
            }
        }

        if (tenantKeyFileName == null) {
            // Generated
            logger.info("New tenant key: " + addKeyForTenant + " [key=" + tenantKey + "]");
        } else {
            // Loaded from File
            logger.info(
                    "New tenant key from file: " + addKeyForTenant + " [tenantKeyFileName=" + tenantKeyFileName + "]");
            if (!tenantKeyFileUtil.keyFileExists(tenantKeyFileName)) {
                tenantKeyFileUtil.writeTenantFile(tenantKeyFileName, tenantKey);
            }
        }

    }

    /**
     * checks if tenant name and tenant key exists.
     *
     * @param adapter    the db2 adapter as this is a db2 feature only now
     * @param tenantName the tenant's name
     * @param tenantKey  tenant key
     */
    protected void checkIfTenantNameAndTenantKeyExists(Db2Adapter adapter, String tenantName, String tenantKey) {
        try (ITransaction tx = TransactionFactory.openTransaction(connectionPool)) {
            try {
                final String sql =
                        "SELECT t.tenant_status FROM fhir_admin.tenants t WHERE t.tenant_name = ? "
                                + "AND EXISTS (SELECT 1 FROM fhir_admin.tenant_keys tk WHERE tk.mt_id = t.mt_id "
                                + "AND tk.tenant_hash = sysibm.hash(tk.tenant_salt || ?, 2))";
                try (PreparedStatement stmt = connectionPool.getConnection().prepareStatement(sql)) {
                    stmt.setString(1, tenantName);
                    stmt.setString(2, tenantKey);
                    if (stmt.execute()) {
                        try (ResultSet resultSet = stmt.getResultSet();) {
                            if (resultSet.next()) {
                                throw new IllegalArgumentException("tenantName and tenantKey already exists");
                            }
                        }
                    } else {
                        throw new IllegalArgumentException("Problem checking the results");
                    }
                } catch (SQLException e) {
                    throw new IllegalArgumentException(
                            "Exception when querying backend to verify tenant key and tenant name", e);
                }
            } catch (DataAccessException x) {
                // Something went wrong, so mark the transaction as failed
                tx.setRollbackOnly();
                throw x;
            }
        }
    }

    /**
     * Allocate this tenant, creating new partitions if required.
     */
    protected void allocateTenant() {
        if (!MULTITENANT_FEATURE_ENABLED.contains(dbType)) {
            return;
        }

        // IMPORTANT! Check the schema name aligns with the actual schema for this tenant
        checkSchemaForTenant();

        // The key we'll use for this tenant. This key should be used in subsequent
        // activities related to this tenant, such as setting the tenant context.
        if (tenantKeyFileUtil.keyFileExists(tenantKeyFileName)) {
            // Only if the Tenant Key file is provided as a parameter is it not null.
            // in  this case we want special behavior.
            tenantKey = this.tenantKeyFileUtil.readTenantFile(tenantKeyFileName);
        } else {
            tenantKey = getRandomKey();
        }

        // The salt is used when we hash the tenantKey. We're just using SHA-256 for
        // the hash here, not multiple rounds of a password hashing algorithm. It's
        // sufficient in our case because we are using a 32-byte random value as the
        // key, giving 256 bits of entropy.
        final String tenantSalt = getRandomKey();

        Db2Adapter adapter = new Db2Adapter(connectionPool);
        checkIfTenantNameAndTenantKeyExists(adapter, tenantName, tenantKey);

        if (tenantKeyFileName == null) {
            logger.info("Allocating new tenant: " + tenantName + " [key=" + tenantKey + "]");
        } else {
            logger.info("Allocating new tenant: " + tenantName + " [tenantKeyFileName=" + tenantKeyFileName + "]");
        }

        // Open a new transaction and associate it with our connection pool. Remember
        // that we don't support distributed transactions, so all connections within
        // this transaction must come from the same pool
        int tenantId;
        try (ITransaction tx = TransactionFactory.openTransaction(connectionPool)) {
            try {
                tenantId =
                        adapter.allocateTenant(schema.getAdminSchemaName(), schema.getSchemaName(), tenantName, tenantKey, tenantSalt,
                                FhirSchemaConstants.TENANT_SEQUENCE);

                // The tenant-id is important because this is also used to identify the partition number
                logger.info("Tenant Id[" + tenantName + "] = [" + tenantId + "]");
            } catch (DataAccessException x) {
                // Something went wrong, so mark the transaction as failed
                tx.setRollbackOnly();
                throw x;
            }
        }

        // Build/update the tables as well as the stored procedures
        FhirSchemaGenerator gen = new FhirSchemaGenerator(schema.getAdminSchemaName(), schema.getSchemaName(), isMultitenant());
        PhysicalDataModel pdm = new PhysicalDataModel();
        gen.buildSchema(pdm);

        // Get the data model to create the table partitions. This is threaded, so transactions are
        // handled within each thread by the adapter. This means we should probably pull some of
        // that logic out of the adapter and handle it at a higher level. Note...the extent size used
        // for the partitions needs to match the extent size of the original table tablespace (FHIR_TS)
        // so this must be constant.
        pdm.addTenantPartitions(adapter, schema.getSchemaName(), tenantId, FhirSchemaConstants.FHIR_TS_EXTENT_KB);

        // Fill any static data tables (which are also partitioned by tenant)
        // Prepopulate the Resource Type Tables and Parameters Name/Code Table
        populateResourceTypeAndParameterNameTableEntries(tenantId);

        // Now all the table partitions have been allocated, we can mark the tenant as ready
        try (ITransaction tx = TransactionFactory.openTransaction(connectionPool)) {
            try {
                adapter.updateTenantStatus(schema.getAdminSchemaName(), tenantId, TenantStatus.ALLOCATED);
            } catch (DataAccessException x) {
                // Something went wrong, so mark the transaction as failed
                tx.setRollbackOnly();
                throw x;
            }
        }

        if (tenantKeyFileName == null) {
            logger.info("Allocated tenant: " + tenantName + " [key=" + tenantKey + "] with Id = " + tenantId);
            logger.info("The tenantKey JSON follows: \t\n{\"tenantKey\": \"" + tenantKey + "\"}");
        } else {
            logger.info("Allocated tenant: " + tenantName + " [tenantKeyFileName=" + tenantKeyFileName + "] with Id = "
                    + tenantId);
            if (!tenantKeyFileUtil.keyFileExists(tenantKeyFileName)) {
                tenantKeyFileUtil.writeTenantFile(tenantKeyFileName, tenantKey);
            }
        }
    }

    /**
     * Run a check to make sure that if the tenant already exists its schema
     * matches the specified schema. This prevents users from accidentally
     * creating a second instance of a tenant in a different schema
     */
    protected void checkSchemaForTenant() {
        if (!MULTITENANT_FEATURE_ENABLED.contains(dbType)) {
            // only relevant for databases which support multiple tenants within one schema (like Db2)
            return;
        }
        List<TenantInfo> tenants = getTenantList();

        // Scan over the list to see if the tenant we are working with
        // already exists
        for (TenantInfo ti: tenants) {
            if (ti.getTenantName().equals(this.tenantName)) {
                if (ti.getTenantSchema() == null) {
                    // The schema is empty so no chance of adding tenants
                    throw new IllegalArgumentException("Schema '" + schema.getSchemaName() + "'"
                        + " for tenant '" + ti.getTenantName() + "'"
                        + " does not contain a valid IBM FHIR Server schema");
                } else if (!ti.getTenantSchema().equalsIgnoreCase(schema.getSchemaName())) {
                    // The given schema name doesn't match where we think this tenant
                    // should be located, so throw an error before any damage is done
                    throw new IllegalArgumentException("--schema-name argument '" + schema.getSchemaName()
                    + "' does not match schema '" + ti.getTenantSchema() + "' for tenant '"
                    + ti.getTenantName() + "'");
                }
            }
        }
    }

    /**
     * Get the list of tenants and the schemas each is currently defined in. Because
     * this tenant-schema mapping isn't stored directly, it has to be inferred by
     * looking up the schema from one of the tables we know should exist. The schema
     * name may therefore be null if the tenant record (in FHIR_ADMIN.TENANTS) exists,
     * but all the tables from that schema have been dropped.
     * @return
     */
    protected List<TenantInfo> getTenantList() {
        if (!MULTITENANT_FEATURE_ENABLED.contains(dbType)) {
            return Collections.emptyList();
        }

        // Similar to the allocate tenant processing, except in this case we want to
        // make sure that each table has all the tenant partitions required. This is
        // to handle the case where a schema update has added a new table.
        List<TenantInfo> tenants;
        Db2Adapter adapter = new Db2Adapter(connectionPool);
        try (ITransaction tx = TransactionFactory.openTransaction(connectionPool)) {
            try {
                GetTenantList rtListGetter = new GetTenantList(schema.getAdminSchemaName());
                tenants = adapter.runStatement(rtListGetter);
            } catch (DataAccessException x) {
                // Something went wrong, so mark the transaction as failed
                tx.setRollbackOnly();
                throw x;
            }
        }

        return tenants;
    }

    /**
     * Make sure all the tables has a partition created for the configured tenant
     */
    protected void refreshTenants() {
        if (!MULTITENANT_FEATURE_ENABLED.contains(dbType)) {
            return;
        }

        // Similar to the allocate tenant processing, except in this case we want to
        // make sure that each table has all the tenant partitions required. This is
        // to handle the case where a schema update has added a new table.
        List<TenantInfo> tenants = getTenantList();

        // make sure the list is sorted by tenantId. Lambdas really do clean up this sort of code
        tenants.sort((TenantInfo left, TenantInfo right) -> left.getTenantId() < right.getTenantId() ? -1 : left.getTenantId() > right.getTenantId() ? 1 : 0);
        for (TenantInfo ti: tenants) {
            // For issue 1847 we only want to process for the named data schema if one is provided
            // If no -schema-name arg is given, we process all tenants.
            if (ti.getTenantSchema() != null && (!schema.isOverrideDataSchema() || schema.matchesDataSchema(ti.getTenantSchema()))) {
                // It's crucial we use the correct schema for each particular tenant, which
                // is why we have to build the PhysicalDataModel separately for each tenant
                FhirSchemaGenerator gen = new FhirSchemaGenerator(schema.getAdminSchemaName(), ti.getTenantSchema(), isMultitenant());
                PhysicalDataModel pdm = new PhysicalDataModel();
                gen.buildSchema(pdm);

                Db2Adapter adapter = new Db2Adapter(connectionPool);
                pdm.addNewTenantPartitions(adapter, ti.getTenantSchema(), ti.getTenantId());
            }
        }
    }

    /**
     * List the tenants currently configured
     */
    protected void listTenants() {
        if (!MULTITENANT_FEATURE_ENABLED.contains(dbType)) {
            return;
        }
        Db2Adapter adapter = new Db2Adapter(connectionPool);
        try (ITransaction tx = TransactionFactory.openTransaction(connectionPool)) {
            try {
                GetTenantList rtListGetter = new GetTenantList(schema.getAdminSchemaName());
                List<TenantInfo> tenants = adapter.runStatement(rtListGetter);

                System.out.println(TenantInfo.getHeader());
                tenants.forEach(System.out::println);
            } catch(UndefinedNameException x) {
                System.out.println("The FHIR_ADMIN schema appears not to be deployed with the TENANTS table");
            } catch (DataAccessException x) {
                // Something went wrong, so mark the transaction as failed
                tx.setRollbackOnly();
                throw x;
            }
        }
    }

    /**
     * Check that we can call the set_tenant procedure successfully (which means
     * that the
     * tenant record exists in the tenants table)
     */
    protected void testTenant() {
        if (!MULTITENANT_FEATURE_ENABLED.contains(dbType)) {
            return;
        }

        if (this.tenantName == null || this.tenantName.isEmpty()) {
            throw new IllegalStateException("Missing tenant name");
        }

        // Part of Bring your own Tenant Key
        if (tenantKeyFileName != null) {
            // Only if the Tenant Key file is provided as a parameter is it not null.
            // in  this case we want special behavior.
            tenantKey = this.tenantKeyFileUtil.readTenantFile(tenantKeyFileName);
        }

        if (this.tenantKey == null || this.tenantKey.isEmpty()) {
            throw new IllegalArgumentException("No tenant-key value provided");
        }

        logger.info("Testing tenant: [" + tenantName + "]");

        Db2Adapter adapter = new Db2Adapter(connectionPool);
        try (ITransaction tx = TransactionFactory.openTransaction(connectionPool)) {
            try {
                // The tenants table, variable and set_tenant procedure are all located in
                // the admin schema. The data access user only has execute privileges on the
                // set_tenant procedure and read access to the variable. The variable can
                // only be set by calling the stored procedure
                Db2SetTenantVariable cmd = new Db2SetTenantVariable(schema.getAdminSchemaName(), tenantName, tenantKey);
                adapter.runStatement(cmd);

                Db2GetTenantVariable getter = new Db2GetTenantVariable(schema.getAdminSchemaName());
                Integer tid = adapter.runStatement(getter);
                if (tid == null) {
                    throw new IllegalStateException("SV_TENANT_ID not set!");
                }

                // Print the id from the session variable (used for access control)
                logger.info("tenantName='" + tenantName + "', tenantId=" + tid);

                // Now let's check we can run a select against one our tenant-based
                // tables
                GetResourceTypeList rtListGetter = new GetResourceTypeList(schema.getSchemaName());
                List<ResourceType> rtList = adapter.runStatement(rtListGetter);
                rtList.forEach(rt -> logger.info("ResourceType: " + rt.toString()));
            } catch (DataAccessException x) {
                // Something went wrong, so mark the transaction as failed
                tx.setRollbackOnly();
                throw x;
            }
        }
    }

    protected TenantInfo getTenantInfo() {
        TenantInfo result;
        if (!MULTITENANT_FEATURE_ENABLED.contains(dbType)) {
            throw new IllegalStateException("Not a multi-tenant database");
        }

        Db2Adapter adapter = new Db2Adapter(connectionPool);

        try (ITransaction tx = TransactionFactory.openTransaction(connectionPool)) {

            try {
                GetTenantInfo command = new GetTenantInfo(schema.getAdminSchemaName(), tenantName);
                result = adapter.runStatement(command);

                if (result == null) {
                    logger.info("Use --list-tenants to display the current tenants");
                    throw new IllegalArgumentException("Tenant '" + tenantName + "' not found in admin schema " + schema.getAdminSchemaName());
                }
            } catch (DataAccessException x) {
                // Something went wrong, so mark the transaction as failed
                tx.setRollbackOnly();
                throw x;
            }
        }

        // make sure we set the schema name correctly if it couldn't be found in the database
        // (which happens after all the partitions for a particular tenant are detached)
        String tenantSchema = result.getTenantSchema();
        if (tenantSchema == null || tenantSchema.isEmpty()) {
            // the schema can no longer be derived from the database, so we
            // need it to be provided on the command line.
            if (schema.getSchemaName() == null || schema.getSchemaName().isEmpty()) {
                throw new IllegalArgumentException("Must provide the tenant schema with --schema-name");
            }
            result.setTenantSchema(schema.getSchemaName());
        } else {
            // if a schema name was provided on the command line, let's double-check it matches
            // the schema used for this tenant in the database
            if (!tenantSchema.equalsIgnoreCase(schema.getSchemaName())) {
                throw new IllegalArgumentException("--schema-name '" + schema.getSchemaName() + "' argument does not match tenant schema: '"
                    + tenantSchema + "'");
            }
        }

        return result;
    }

    /**
     * Mark the tenant so that it can no longer be accessed (this prevents
     * the SET_TENANT method from authenticating the tenantName/tenantKey
     * pair, so the SV_TENANT_ID variable never gets set).
     * @return the TenantInfo associated with the tenant
     */
    protected TenantInfo freezeTenant() {
        if (!MULTITENANT_FEATURE_ENABLED.contains(dbType)) {
            throw new IllegalStateException("Not a multi-tenant database");
        }

        TenantInfo result = getTenantInfo();
        Db2Adapter adapter = new Db2Adapter(connectionPool);


        logger.info("Marking tenant for drop: " + tenantName);
        try (ITransaction tx = TransactionFactory.openTransaction(connectionPool)) {

            try {
                // Mark the tenant as frozen before we proceed with dropping anything
                if (result.getTenantStatus() == TenantStatus.ALLOCATED) {
                    adapter.updateTenantStatus(schema.getAdminSchemaName(), result.getTenantId(), TenantStatus.FROZEN);
                }
            } catch (DataAccessException x) {
                // Something went wrong, so mark the transaction as failed
                tx.setRollbackOnly();
                throw x;
            }
        }
        return result;
    }


    /**
     * Deallocate this tenant, dropping all the related partitions. This needs to be
     * idempotent because there are steps which must be run in separate transactions
     * (due to how Db2 handles detaching partitions). This is further complicated by
     * referential integrity constraints in the schema. See:
     *  - https://www.ibm.com/support/knowledgecenter/SSEPGG_11.5.0/com.ibm.db2.luw.admin.partition.doc/doc/t0021576.html
     *
     * The workaround described in the above link is:
     *   // Change the RI constraint to informational:
     *   1. ALTER TABLE child ALTER FOREIGN KEY fk NOT ENFORCED;
     *
     *   2. ALTER TABLE parent DETACH PARTITION p0 INTO TABLE pdet;
     *
     *   3. SET INTEGRITY FOR child OFF;
     *
     *   // Change the RI constraint back to enforced:
     *   4. ALTER TABLE child ALTER FOREIGN KEY fk ENFORCED;
     *
     *   5. SET INTEGRITY FOR child ALL IMMEDIATE UNCHECKED;
     *   6.   Assuming that the CHILD table does not have any dependencies on partition P0,
     *   7.   and that no updates on the CHILD table are permitted until this UOW is complete,
     *        no RI violation is possible during this UOW.
     *
     *   COMMIT WORK;
     *
     *   Unfortunately, #7 above essentially requires that all writes cease until the
     *   UOW is completed and the integrity is enabled again on all the child (leaf)
     *   tables. Of course, this could be relaxed if the application is trusted not
     *   to mess up the referential integrity...which we know to be true for the
     *   FHIR server persistence layer.
     *
     *   If the risk is deemed too high, tenant removal should be performed in a
     *   maintenance window.
     */
    protected void dropTenant() {
        if (!MULTITENANT_FEATURE_ENABLED.contains(dbType)) {
            return;
        }

        // Mark the tenant as being dropped. This should prevent it from
        // being used in any way because the SET_TENANT stored procedure
        // will reject any request for the tenant being dropped.
        TenantInfo tenantInfo = freezeTenant();

        // Build the model of the data (FHIRDATA) schema which is then used to drive the drop
        FhirSchemaGenerator gen = new FhirSchemaGenerator(schema.getAdminSchemaName(), tenantInfo.getTenantSchema(), isMultitenant());
        PhysicalDataModel pdm = new PhysicalDataModel();
        gen.buildSchema(pdm);

        // Detach the tenant partition from each of the data tables
        detachTenantPartitions(pdm, tenantInfo);

        // this may not complete successfully because Db2 runs the detach as an async
        // process. Just need to run --drop-detached to clean up.
        dropDetachedPartitionTables(pdm, tenantInfo);
    }

    /**
     * Drop any tables which have previously been detached. The detach process is asynchronous,
     * so this is a sort of garbage collection, sweeping up cruft left in the database.
     */
    protected void dropDetachedPartitionTables() {

        TenantInfo tenantInfo = getTenantInfo();
        FhirSchemaGenerator gen = new FhirSchemaGenerator(schema.getAdminSchemaName(), tenantInfo.getTenantSchema(), isMultitenant());
        PhysicalDataModel pdm = new PhysicalDataModel();
        gen.buildSchema(pdm);

        dropDetachedPartitionTables(pdm, tenantInfo);
    }

    /**
     * Drop any tables which have previously been detached. Once all tables have been
     * dropped, we go on to drop the tablespace. If the tablespace drop is successful,
     * we know the cleanup is complete so we can update the tenant status accordingly
     * @param pdm
     * @param tenantInfo
     */
    protected void dropDetachedPartitionTables(PhysicalDataModel pdm, TenantInfo tenantInfo) {
        // In a new transaction, drop any of the tables that were created by
        // the partition detach operation.
        Db2Adapter adapter = new Db2Adapter(connectionPool);
        try (ITransaction tx = TransactionFactory.openTransaction(connectionPool)) {
            try {
                pdm.dropDetachedPartitions(adapter, tenantInfo.getTenantSchema(), tenantInfo.getTenantId());
            } catch (DataAccessException x) {
                // Something went wrong, so mark the transaction as failed
                tx.setRollbackOnly();
                throw x;
            }
        }

        // We can drop the tenant's tablespace only after all the table drops have been committed
        logger.info("Dropping tablespace for tenant " + tenantInfo.getTenantId() + "/" + tenantName);
        try (ITransaction tx = TransactionFactory.openTransaction(connectionPool)) {
            boolean retry = true;
            int wait = 0;
            while (retry) {
                try {
                    retry = false;
                    // With all the objects removed, it should be safe to remove the tablespace
                    pdm.dropTenantTablespace(adapter, tenantInfo.getTenantId());
                } catch (DataAccessException x) {
                    boolean error = x instanceof DataAccessException && x.getCause() instanceof SQLException
                            && (((SQLException) x.getCause()).getErrorCode() == -282);
                    if (error && wait++ <= 30){
                        retry = true;
                        logger.warning("Waiting on async dettach dependency to finish - count '"+ wait + "'");
                        try {
                            Thread.sleep(2000);
                        } catch (InterruptedException e) {
                            throw new DataAccessException(e);
                        }
                    } else if (error) {
                        throw new TableSpaceRemovalException(x.getCause());
                    } else {
                        // Something went wrong, so mark the transaction as failed
                        tx.setRollbackOnly();
                        throw x;
                    }
                }
            }
        }

        // Now all the table partitions have been allocated, we can mark the tenant as dropped
        try (ITransaction tx = TransactionFactory.openTransaction(connectionPool)) {
            try {
                adapter.updateTenantStatus(schema.getAdminSchemaName(), tenantInfo.getTenantId(), TenantStatus.DROPPED);
            } catch (DataAccessException x) {
                // Something went wrong, so mark the transaction as failed
                tx.setRollbackOnly();
                throw x;
            }
        }
    }

    /**
     * Temporarily suspend RI so that tables which are the subject of foreign
     * key relationships can have their partitions dropped. A bit frustrating
     * to have to go through this, because the child table partition will be
     * detached before the parent anyway, so theoretically this workaround
     * shouldn't be necessary.
     *   ALTER TABLE child ALTER FOREIGN KEY fk NOT ENFORCED;
     *   ALTER TABLE parent DETACH PARTITION p0 INTO TABLE pdet;
     *   SET INTEGRITY FOR child OFF;
     *   ALTER TABLE child ALTER FOREIGN KEY fk ENFORCED;
     *   SET INTEGRITY FOR child ALL IMMEDIATE UNCHECKED;
     */
    protected void detachTenantPartitions(PhysicalDataModel pdm, TenantInfo tenantInfo) {
        Db2Adapter adapter = new Db2Adapter(connectionPool);

        try (ITransaction tx = TransactionFactory.openTransaction(connectionPool)) {
            try {
                // collect the set of all child tables with FK relationships to
                // partitioned tables
                Set<Table> childTables = new HashSet<>();

                // ALTER TABLE child ALTER FOREIGN KEY fk NOT ENFORCED;
                pdm.visit(new DisableForeignKey(adapter, childTables));

                // ALTER TABLE parent DETACH PARTITION p0 INTO TABLE pdet;
                pdm.detachTenantPartitions(adapter, tenantInfo.getTenantSchema(), tenantInfo.getTenantId());

                // SET INTEGRITY FOR child OFF;
                childTables.forEach(t -> adapter.setIntegrityOff(t.getSchemaName(), t.getObjectName()));

                // ALTER TABLE child ALTER FOREIGN KEY fk ENFORCED;
                pdm.visit(new EnableForeignKey(adapter));

                // SET INTEGRITY FOR child ALL IMMEDIATE UNCHECKED;
                childTables.forEach(t -> adapter.setIntegrityUnchecked(t.getSchemaName(), t.getObjectName()));
            } catch (DataAccessException x) {
                // Something went wrong, so mark the transaction as failed
                tx.setRollbackOnly();
                throw x;
            }
        }

    }

    /**
     * Delete all the metadata associated with the named tenant.
     */
    protected void deleteTenantMeta() {
        Db2Adapter adapter = new Db2Adapter(connectionPool);
        TenantInfo tenantInfo = getTenantInfo();
        try (ITransaction tx = TransactionFactory.openTransaction(connectionPool)) {
            try {
                if (tenantInfo.getTenantStatus() == TenantStatus.DROPPED) {
                    adapter.deleteTenantMeta(schema.getAdminSchemaName(), tenantInfo.getTenantId());
                } else {
                    throw new IllegalStateException("Cannot delete tenant meta data until status is " + TenantStatus.DROPPED.name());
                }
            } catch (DataAccessException x) {
                // Something went wrong, so mark the transaction as failed
                tx.setRollbackOnly();
                throw x;
            }
        }
    }

    /**
     * revokes a tenant key or if no tenant key is specified remove all of them for the
     * given tenant.
     */
    protected void revokeTenantKey() {
        if (!MULTITENANT_FEATURE_ENABLED.contains(dbType)) {
            return;
        }

        TenantInfo tenantInfo = getTenantInfo();
        int tenantId = tenantInfo.getTenantId();

        // Only if the Tenant Key file is provided as a parameter is it not null.
        // in  this case we want special behavior.
        if (tenantKeyFileUtil.keyFileExists(tenantKeyFileName)) {
            tenantKey = this.tenantKeyFileUtil.readTenantFile(tenantKeyFileName);
        }

        try (ITransaction tx = TransactionFactory.openTransaction(connectionPool)) {
            try {
                DeleteTenantKeyDAO dtk = new DeleteTenantKeyDAO(schema.getAdminSchemaName(), tenantId, tenantKey);

                Db2Adapter adapter = new Db2Adapter(connectionPool);
                adapter.runStatement(dtk);
                int count = dtk.getCount();
                logger.info("Tenant Key revoked for '" + tenantInfo.getTenantName() + "' total removed=[" + count + "]");
            } catch (DataAccessException x) {
                // Something went wrong, so mark the transaction as failed
                tx.setRollbackOnly();
                throw x;
            }
        }
    }

    //-----------------------------------------------------------------------------------------------------------------
    // The following methods are related to parsing arguments and action selection
    /**
     * Parse the command-line arguments, building up the environment and
     * establishing
     * the run-list
     *
     * @param args
     */
    protected void parseArgs(String[] args) {
        // Arguments are pretty simple, so we go with a basic switch instead of having
        // yet another dependency (e.g. commons-cli).
        for (int i = 0; i < args.length; i++) {
            int nextIdx = (i + 1);
            String arg = args[i];
            switch (arg) {
            case "--prop-file":
                if (++i < args.length) {
                    loadPropertyFile(args[i]);
                } else {
                    throw new IllegalArgumentException("Missing value for argument at posn: " + i);
                }
                break;
            case "--schema-name":
                if (++i < args.length) {
                    DataDefinitionUtil.assertValidName(args[i]);
                    schema.setSchemaName(args[i]);
                } else {
                    throw new IllegalArgumentException("Missing value for argument at posn: " + i);
                }
                break;
            case "--grant-to":
                if (++i < args.length) {
                    DataDefinitionUtil.assertValidName(args[i]);

                    // Force upper-case because user names are case-insensitive
                    this.grantTo = args[i].toUpperCase();
                } else {
                    throw new IllegalArgumentException("Missing value for argument at posn: " + i);
                }
                break;
            case "--target":
                if (++i < args.length) {
                    DataDefinitionUtil.assertValidName(args[i]);
                    List<String> targets = Arrays.asList(args[i].split(","));
                    for (String target : targets) {
                        String tmp = target.toUpperCase();
                        nextIdx++;
                        if (tmp.startsWith("BATCH")) {
                            this.grantJavaBatchSchema = true;
                            if (nextIdx < args.length && !args[nextIdx].startsWith("--")) {
                                schema.setJavaBatchSchemaName(args[nextIdx]);
                                i++;
                            } else {
                                throw new IllegalArgumentException("Missing value for argument at posn: " + i);
                            }
                        } else if (tmp.startsWith("OAUTH")){
                            this.grantOauthSchema = true;
                            if (nextIdx < args.length && !args[nextIdx].startsWith("--")) {
                                schema.setOauthSchemaName(args[nextIdx]);
                                i++;
                            } else {
                                throw new IllegalArgumentException("Missing value for argument at posn: " + i);
                            }
                        } else if (tmp.startsWith("DATA")){
                            this.grantFhirSchema = true;
                            if (nextIdx < args.length && !args[nextIdx].startsWith("--")) {
                                schema.setSchemaName(args[nextIdx]);
                                i++;
                            } else {
                                throw new IllegalArgumentException("Missing value for argument at posn: " + i);
                            }
                        } else {
                            throw new IllegalArgumentException("Missing value for argument at posn: " + i);
                        }
                    }
                } else {
                    throw new IllegalArgumentException("Missing value for argument at posn: " + i);
                }
                break;
            case "--add-tenant-key":
                if (++i < args.length) {
                    this.addKeyForTenant = args[i];
                } else {
                    throw new IllegalArgumentException("Missing value for argument at posn: " + i);
                }
                break;
            case "--revoke-tenant-key":
                if (++i >= args.length) {
                    throw new IllegalArgumentException("Missing value for argument at posn: " + i);
                }
                this.tenantName = args[i];
                this.revokeTenantKey = true;
                break;
            case "--revoke-all-tenant-keys":
                if (++i >= args.length) {
                    throw new IllegalArgumentException("Missing value for argument at posn: " + i);
                }
                this.tenantName = args[i];
                this.revokeTenantKey = true;
                break;
            case "--update-proc":
                this.updateProc = true;
                break;
            case "--check-compatibility":
                this.checkCompatibility = true;
                break;
            case "--drop-admin":
                this.dropAdmin = true;
                break;
            case "--test-tenant":
                if (++i < args.length) {
                    this.tenantName = args[i];
                    this.testTenant = true;
                } else {
                    throw new IllegalArgumentException("Missing value for argument at posn: " + i);
                }
                break;
            case "--tenant-key":
                if (++i < args.length) {
                    this.tenantKey = args[i];
                } else {
                    throw new IllegalArgumentException("Missing value for argument at posn: " + i);
                }
                break;
            case "--tenant-key-file":
                if (++i < args.length) {
                    tenantKeyFileName = args[i];
                } else {
                    throw new IllegalArgumentException("Missing value for argument at posn: " + i);
                }
                break;
            case "--list-tenants":
                this.listTenants = true;
                break;
            case "--update-schema":
                this.updateFhirSchema = true;
                this.updateOauthSchema = true;
                this.updateJavaBatchSchema = true;
                break;
            case "--update-schema-fhir":
                this.updateFhirSchema = true;
                if (nextIdx < args.length && !args[nextIdx].startsWith("--")) {
                    schema.setSchemaName(args[nextIdx]);
                    i++;
                } else {
                    schema.setSchemaName(DATA_SCHEMANAME);
                }
                break;
            case "--update-schema-batch":
                this.updateJavaBatchSchema = true;
                if (nextIdx < args.length && !args[nextIdx].startsWith("--")) {
                    schema.setJavaBatchSchemaName(args[nextIdx]);
                    i++;
                }
                break;
            case "--update-schema-oauth":
                this.updateOauthSchema = true;
                if (nextIdx < args.length && !args[nextIdx].startsWith("--")) {
                    schema.setOauthSchemaName(args[nextIdx]);
                    i++;
                }
                break;
            case "--create-schemas":
                this.createFhirSchema = true;
                this.createOauthSchema = true;
                this.createJavaBatchSchema = true;
                break;
            case "--create-schema-fhir":
                this.createFhirSchema =  true;
                if (nextIdx < args.length && !args[nextIdx].startsWith("--")) {
                    schema.setSchemaName(args[nextIdx]);
                    i++;
                }
                break;
            case "--create-schema-batch":
                this.createJavaBatchSchema = true;
                if (nextIdx < args.length && !args[nextIdx].startsWith("--")) {
                    schema.setJavaBatchSchemaName(args[nextIdx]);
                    i++;
                }
                break;
            case "--create-schema-oauth":
                this.createOauthSchema = true;
                if (nextIdx < args.length && !args[nextIdx].startsWith("--")) {
                    schema.setOauthSchemaName(args[nextIdx]);
                    i++;
                }
                break;
            case "--drop-schema":
                System.err.print("Option '--drop-schema' has been retired.  Please use '--drop-schema-fhir', "
                        + "'--drop-schema-batch', and/or '--drop-schema-oauth'.");
                break;
            case "--drop-schema-fhir":
                this.dropFhirSchema = Boolean.TRUE;
                break;
            case "--drop-schema-batch":
                this.dropJavaBatchSchema = Boolean.TRUE;
                if (nextIdx < args.length && !args[nextIdx].startsWith("--")) {
                    schema.setJavaBatchSchemaName(args[nextIdx]);
                    i++;
                }
                break;
            case "--drop-schema-oauth":
                this.dropOauthSchema = Boolean.TRUE;
                if (nextIdx < args.length && !args[nextIdx].startsWith("--")) {
                    schema.setOauthSchemaName(args[nextIdx]);
                    i++;
                }
                break;
            case "--pool-size":
                if (++i < args.length) {
                    this.maxConnectionPoolSize = Integer.parseInt(args[i]);
                } else {
                    throw new IllegalArgumentException("Missing value for argument at posn: " + i);
                }
                break;
            case "--prop":
                if (++i < args.length) {
                    // properties are given as name=value
                    addProperty(args[i]);
                } else {
                    throw new IllegalArgumentException("Missing value for argument at posn: " + i);
                }
                break;
            case "--confirm-drop":
                this.confirmDrop = true;
                break;
            case "--allocate-tenant":
                if (++i < args.length) {
                    this.tenantName = args[i];
                    this.allocateTenant = true;
                    this.dropTenant = false;
                } else {
                    throw new IllegalArgumentException("Missing value for argument at posn: " + i);
                }
                break;
            case "--refresh-tenants":
                this.refreshTenants = true;
                this.allocateTenant = false;
                this.dropTenant = false;
                break;
            case "--drop-tenant":
                if (++i < args.length) {
                    this.tenantName = args[i];
                    this.dropTenant = true;
                    this.allocateTenant = false;
                } else {
                    throw new IllegalArgumentException("Missing value for argument at posn: " + i);
                }
                break;
            case "--freeze-tenant":
                if (++i < args.length) {
                    this.tenantName = args[i];
                    this.freezeTenant = true;
                    this.dropTenant = false;
                    this.allocateTenant = false;
                } else {
                    throw new IllegalArgumentException("Missing value for argument at posn: " + i);
                }
                break;
            case "--drop-detached":
                if (++i < args.length) {
                    this.tenantName = args[i];
                    this.dropDetached = true;
                    this.dropTenant = false;
                    this.allocateTenant = false;
                } else {
                    throw new IllegalArgumentException("Missing value for argument at posn: " + i);
                }
                break;
            case "--delete-tenant-meta":
                if (++i < args.length) {
                    this.tenantName = args[i];
                    this.deleteTenantMeta = true;
                } else {
                    throw new IllegalArgumentException("Missing value for argument at posn: " + i);
                }
                break;
            case "--db-type":
                if (++i < args.length) {
                    this.dbType = DbType.from(args[i]);
                } else {
                    throw new IllegalArgumentException("Missing value for argument at posn: " + i);
                }
                switch (dbType) {
                case DERBY:
                    translator = new DerbyTranslator();
                    break;
                case POSTGRESQL:
                    translator = new PostgresTranslator();
                    break;
                case DB2:
                default:
                    break;
                }
                break;
            default:
                throw new IllegalArgumentException("Invalid argument: '" + arg + "'");
            }
        }
    }

    /**
     * Read the properties from the given file
     *
     * @param filename
     */
    public void loadPropertyFile(String filename) {
        try (InputStream is = new FileInputStream(filename)) {
            properties.load(is);
            // Trim leading and trailing whitespace from property values (except password)
            for (Entry<Object, Object> entry : properties.entrySet()) {
                if (!"password".equals(entry.getKey())) {
                    String trimmedValue = entry.getValue().toString().trim();
                    if (!trimmedValue.equals(entry.getValue().toString())) {
                        logger.warning("Whitespace trimmed from value of property '" + entry.getKey() + "'");
                        entry.setValue(trimmedValue);
                    }
                }
            }
        } catch (IOException x) {
            throw new IllegalArgumentException(x);
        }
    }

    /**
     * Parse the given key=value string and add to the properties being collected
     *
     * @param pair
     */
    public void addProperty(String pair) {
        String[] kv = pair.split("=");
        if (kv.length == 2) {
            // Trim leading and trailing whitespace from property value (except password)
            if (!"password".equals(kv[0])) {
                String trimmedValue = kv[1].trim();
                if (!trimmedValue.equals(kv[1])) {
                    logger.warning("Whitespace trimmed from value of property '" + kv[0] + "'");
                }
                properties.put(kv[0], trimmedValue);
            } else {
                properties.put(kv[0], kv[1]);
            }
        } else {
            throw new IllegalArgumentException("Property must be defined as key=value, not: " + pair);
        }
    }

    /**
     * Perform the special data migration steps required for the V0010 version of the schema
     */
    protected void applyDataMigrationForV0010() {
        if (MULTITENANT_FEATURE_ENABLED.contains(dbType)) {
            // Process each tenant one-by-one
            List<TenantInfo> tenants = getTenantList();
            for (TenantInfo ti: tenants) {

                // If no --schema-name override was specified, we process all tenants, otherwise we
                // process only tenants which belong to the override schema name
                if (!schema.isOverrideDataSchema() || schema.matchesDataSchema(ti.getTenantSchema())) {
                    dataMigrationForV0010(ti);
                }
            }
        } else {
            doMigrationForV0010();
        }
    }

    protected void applyDataMigrationForV0014() {
        if (MULTITENANT_FEATURE_ENABLED.contains(dbType)) {
            // Process each tenant one-by-one
            List<TenantInfo> tenants = getTenantList();
            for (TenantInfo ti: tenants) {

                // If no --schema-name override was specified, we process all tenants, otherwise we
                // process only tenants which belong to the override schema name
                if (!schema.isOverrideDataSchema() || schema.matchesDataSchema(ti.getTenantSchema())) {
                    dataMigrationForV0014(ti);
                }
            }
        } else {
            dataMigrationForV0014();
        }
    }

    /**
     * Get the list of resource types to drive resource-by-resource operations
     * @return the full list of FHIR R4 resource types, or a subset of names if so configured
     */
    private Set<String> getResourceTypes() {
        Set<String> result;
        if (this.resourceTypeSubset == null || this.resourceTypeSubset.isEmpty()) {
            // pass 'false' to getResourceTypes to avoid building tables for abstract resource types
            // Should simplify FhirSchemaGenerator and always pass in this list. When switching
            // over to false, migration is required to drop the tables no longer required.
            final boolean includeAbstractResourceTypes = true;
            result = ModelSupport.getResourceTypes(includeAbstractResourceTypes).stream()
                    .map(Class::getSimpleName)
                    .collect(Collectors.toSet());
        } else {
            result = this.resourceTypeSubset;
        }

        return result;
    }

    /**
     * Get the list of resource types from the database.
     * @param adapter
     * @param schemaName
     * @return
     */
    private List<ResourceType> getResourceTypesList(IDatabaseAdapter adapter, String schemaName) {

        try (ITransaction tx = TransactionFactory.openTransaction(connectionPool)) {
            try {
                GetResourceTypeList cmd = new GetResourceTypeList(schemaName);
                return adapter.runStatement(cmd);
            } catch (DataAccessException x) {
                // Something went wrong, so mark the transaction as failed
                tx.setRollbackOnly();
                throw x;
            }
        }
    }

    /**
     * Migrate the IS_DELETED data for the given tenant
     * @param ti
     */
    private void dataMigrationForV0010(TenantInfo ti) {
        // Multi-tenant schema so we know this is Db2:
        Db2Adapter adapter = new Db2Adapter(connectionPool);

        Set<String> resourceTypes = getResourceTypes();

        // Process each update in its own transaction so we don't stress the tx log space
        for (String resourceTypeName: resourceTypes) {
            try (ITransaction tx = TransactionFactory.openTransaction(connectionPool)) {
                try {
                    SetTenantIdDb2 setTenantId = new SetTenantIdDb2(schema.getAdminSchemaName(), ti.getTenantId());
                    adapter.runStatement(setTenantId);

                    GetXXLogicalResourceNeedsMigration needsMigrating = new GetXXLogicalResourceNeedsMigration(schema.getSchemaName(), resourceTypeName);
                    if (adapter.runStatement(needsMigrating)) {
                        logger.info("V0010 Migration: Updating " + resourceTypeName + "_LOGICAL_RESOURCES.IS_DELETED "
                                + "for tenant '" + ti.getTenantName() + "', schema '" + ti.getTenantSchema() + "'");
                        InitializeLogicalResourceDenorms cmd = new InitializeLogicalResourceDenorms(schema.getSchemaName(), resourceTypeName);
                        adapter.runStatement(cmd);
                    }
                } catch (DataAccessException x) {
                    // Something went wrong, so mark the transaction as failed
                    tx.setRollbackOnly();
                    throw x;
                }
            }
        }
    }

    /**
     * Perform the data migration for V0010 (non-multi-tenant schema)
     */
    private void doMigrationForV0010() {
        IDatabaseAdapter adapter = getDbAdapter(dbType, connectionPool);
        Set<String> resourceTypes = getResourceTypes();

        // Process each resource type in its own transaction to avoid pressure on the tx log
        for (String resourceTypeName: resourceTypes) {
            try (ITransaction tx = TransactionFactory.openTransaction(connectionPool)) {
                try {
                    // only process tables which have been converted to the V0010 schema but
                    // which have not yet had their data migrated. The migration can't be
                    // done as part of the schema change because some tables need a REORG which
                    // has to be done after the transaction in which the alter table was performed.
                    GetXXLogicalResourceNeedsMigration needsMigrating = new GetXXLogicalResourceNeedsMigration(schema.getSchemaName(), resourceTypeName);
                    if (adapter.runStatement(needsMigrating)) {
                        logger.info("V0010-V0012 Migration: Updating " + resourceTypeName + "_LOGICAL_RESOURCES denormalized columns in schema " + schema.getSchemaName());
                        InitializeLogicalResourceDenorms cmd = new InitializeLogicalResourceDenorms(schema.getSchemaName(), resourceTypeName);
                        adapter.runStatement(cmd);
                    }
                } catch (DataAccessException x) {
                    // Something went wrong, so mark the transaction as failed
                    tx.setRollbackOnly();
                    throw x;
                }
            }
        }
    }

    /**
     * Migrate the LOGICAL_RESOURCE IS_DELETED and LAST_UPDATED data for the given tenant
     * @param ti
     */
    private void dataMigrationForV0014(TenantInfo ti) {
        // Multi-tenant schema so we know this is Db2:
        Db2Adapter adapter = new Db2Adapter(connectionPool);

        List<ResourceType> resourceTypes = getResourceTypesList(adapter, schema.getSchemaName());

        // Process each update in its own transaction so we don't over-stress the tx log space
        for (ResourceType resourceType: resourceTypes) {
            try (ITransaction tx = TransactionFactory.openTransaction(connectionPool)) {
                try {
                    SetTenantIdDb2 setTenantId = new SetTenantIdDb2(schema.getAdminSchemaName(), ti.getTenantId());
                    adapter.runStatement(setTenantId);

                    logger.info("V0014 Migration: Updating " + "LOGICAL_RESOURCES.IS_DELETED and LAST_UPDATED for " + resourceType.toString()
                        + " for tenant '" + ti.getTenantName() + "', schema '" + ti.getTenantSchema() + "'");

                    dataMigrationForV0014(adapter, ti.getTenantSchema(), resourceType);
                } catch (DataAccessException x) {
                    // Something went wrong, so mark the transaction as failed
                    tx.setRollbackOnly();
                    throw x;
                }
            }
        }
    }

    /**
     * Migrate the LOGICAL_RESOURCE IS_DELETED and LAST_UPDATED data
     */
    private void dataMigrationForV0014() {
        IDatabaseAdapter adapter = getDbAdapter(dbType, connectionPool);
        List<ResourceType> resourceTypes = getResourceTypesList(adapter, schema.getSchemaName());

        // Process each resource type in its own transaction to avoid pressure on the tx log
        for (ResourceType resourceType: resourceTypes) {
            try (ITransaction tx = TransactionFactory.openTransaction(connectionPool)) {
                try {
                    dataMigrationForV0014(adapter, schema.getSchemaName(), resourceType);
                } catch (DataAccessException x) {
                    // Something went wrong, so mark the transaction as failed
                    tx.setRollbackOnly();
                    throw x;
                }
            }
        }
    }

    /**
     * only process tables which have not yet had their data migrated. The migration can't be
     * done as part of the schema change because some tables need a REORG which
     * has to be done after the transaction in which the alter table was performed.
     *
     * @param adapter
     * @param schemaName
     * @param resourceType
     */
    private void dataMigrationForV0014(IDatabaseAdapter adapter, String schemaName, ResourceType resourceType) {
        GetLogicalResourceNeedsV0014Migration needsMigrating = new GetLogicalResourceNeedsV0014Migration(schemaName, resourceType.getId());
        if (adapter.runStatement(needsMigrating)) {
            logger.info("V0014 Migration: Updating LOGICAL_RESOURCES.IS_DELETED and LAST_UPDATED for schema '"
                    + schemaName + "' and resource type '" + resourceType.toString() + "'");
            MigrateV0014LogicalResourceIsDeletedLastUpdated cmd = new MigrateV0014LogicalResourceIsDeletedLastUpdated(schemaName, resourceType.getName(), resourceType.getId());
            adapter.runStatement(cmd);
        }
    }

    /**
     * Backfill the RESOURCE_CHANGE_LOG table if it is empty
     */
    protected void backfillResourceChangeLog() {

        if (MULTITENANT_FEATURE_ENABLED.contains(dbType)) {
            // Process each tenant one-by-one
            List<TenantInfo> tenants = getTenantList();
            for (TenantInfo ti: tenants) {

                // If no --schema-name override was specified, we process all tenants, otherwise we
                // process only tenants which belong to the override schema name
                if (!schema.isOverrideDataSchema() || schema.matchesDataSchema(ti.getTenantSchema())) {
                    backfillResourceChangeLogDb2(ti);
                }
            }
        } else {
            // Not a multi-tenant database, so we only have to do this once
            IDatabaseAdapter adapter = getDbAdapter(dbType, connectionPool);
            try (ITransaction tx = TransactionFactory.openTransaction(connectionPool)) {
                try {
                    GetResourceChangeLogEmpty isEmpty = new GetResourceChangeLogEmpty(schema.getSchemaName());
                    if (adapter.runStatement(isEmpty)) {
                        // change log is empty, so we need to backfill it with data
                        doBackfill(adapter);
                    } else {
                        logger.info("RESOURCE_CHANGE_LOG has data so skipping backfill");
                    }
                } catch (DataAccessException x) {
                    // Something went wrong, so mark the transaction as failed
                    tx.setRollbackOnly();
                    throw x;
                }
            }
        }
    }

    /**
     * backfill the resource_change_log table if it is empty
     */
    protected void backfillResourceChangeLogDb2(TenantInfo ti) {

        Db2Adapter adapter = new Db2Adapter(connectionPool);

        Set<String> resourceTypes = getResourceTypes();

        try (ITransaction tx = TransactionFactory.openTransaction(connectionPool)) {
            try {
                SetTenantIdDb2 setTenantId = new SetTenantIdDb2(schema.getAdminSchemaName(), ti.getTenantId());
                adapter.runStatement(setTenantId);

                GetResourceChangeLogEmpty isEmpty = new GetResourceChangeLogEmpty(schema.getSchemaName());
                if (adapter.runStatement(isEmpty)) {
                    // change log is empty, so we need to backfill it with data
                    for (String resourceTypeName: resourceTypes) {
                        logger.info("Backfilling RESOURCE_CHANGE_LOG with " + resourceTypeName
                            + " resources for tenant '" + ti.getTenantName() + "', schema '" + ti.getTenantSchema() + "'");
                        BackfillResourceChangeLogDb2 backfill = new BackfillResourceChangeLogDb2(schema.getSchemaName(), resourceTypeName);
                        adapter.runStatement(backfill);
                    }
                } else {
                    logger.info("RESOURCE_CHANGE_LOG has data for tenant '" + ti.getTenantName() + "' so skipping backfill");
                }
            } catch (DataAccessException x) {
                // Something went wrong, so mark the transaction as failed
                tx.setRollbackOnly();
                throw x;
            }
        }
    }

    /**
     * Backfill the RESOURCE_CHANGE_LOG table for all the resource types. Non-multi-tenant
     * implementation
     * @param adapter
     */
    private void doBackfill(IDatabaseAdapter adapter) {
        Set<String> resourceTypes = getResourceTypes();

        for (String resourceTypeName: resourceTypes) {
            logger.info("Backfilling RESOURCE_CHANGE_LOG with " + resourceTypeName
                + " resources for schema '" + schema.getSchemaName() + "'");
            BackfillResourceChangeLog backfill = new BackfillResourceChangeLog(schema.getSchemaName(), resourceTypeName);
            adapter.runStatement(backfill);
        }
    }

    /**
     * Process the requested operation
     */
    protected void process() {
        long start = System.nanoTime();
        loadDriver(translator);
        configureConnectionPool();

        if (this.checkCompatibility) {
            checkCompatibility();
        }

        if (translator.isDerby() && !"APP".equals(schema.getSchemaName())) {
            if (schema.isOverrideDataSchema()) {
                logger.warning("Only the APP schema is supported for Apache Derby; ignoring the passed"
                        + " schema name '" + schema.getSchemaName() + "' and using APP.");
            }
            schema.setSchemaName("APP");
        }

        // [optional] use a subset of resource types to make testing quicker
        String resourceTypesString = properties.getProperty("resourceTypes");
        if (resourceTypesString != null && resourceTypesString.length() > 0) {
            resourceTypeSubset = new HashSet<>(Arrays.asList(resourceTypesString.split(",")));
        }

        if (addKeyForTenant != null) {
            addTenantKey();
        } else if (this.dropAdmin || this.dropFhirSchema || this.dropJavaBatchSchema || this.dropOauthSchema) {
            // only proceed with the drop if the user has provided additional confirmation
            if (this.confirmDrop) {
                dropSchema();
            } else {
                throw new IllegalArgumentException("[ERROR] Drop not confirmed with --confirm-drop");
            }
        } else if (updateFhirSchema || updateOauthSchema || updateJavaBatchSchema) {
            updateSchema();
        } else if (createFhirSchema || createOauthSchema || createJavaBatchSchema) {
            createSchemas();
        } else if (updateProc) {
            updateProcedures();
        } else if (this.listTenants) {
            listTenants();
        } else if (this.allocateTenant) {
            allocateTenant();
        } else if (this.refreshTenants) {
            refreshTenants();
        } else if (this.testTenant) {
            testTenant();
        } else if (this.freezeTenant) {
            freezeTenant();
        } else if (this.dropDetached) {
            dropDetachedPartitionTables();
        } else if (this.deleteTenantMeta) {
            deleteTenantMeta();
        } else if (this.dropTenant) {
            dropTenant();
        } else if (this.revokeTenantKey) {
            revokeTenantKey();
        }

        if (this.grantTo != null) {
            grantPrivileges();
        }

        long elapsed = System.nanoTime() - start;
        logger.info(String.format("Processing took: %7.3f s", elapsed / NANOS));
    }

    /**
     * Get the program exit status from the environment
     *
     * @return
     */
    protected int getExitStatus() {
        return this.exitStatus;
    }

    /**
     * Write a final status message - useful for QA to review when checking the
     * output
     */
    protected void logStatusMessage(int status) {
        switch (status) {
        case EXIT_OK:
            logger.info("SCHEMA CHANGE: OK");
            break;
        case EXIT_BAD_ARGS:
            logger.severe("SCHEMA CHANGE: BAD ARGS");
            break;
        case EXIT_RUNTIME_ERROR:
            logger.severe("SCHEMA CHANGE: RUNTIME ERROR");
            break;
        case EXIT_VALIDATION_FAILED:
            logger.warning("SCHEMA CHANGE: FAILED");
            break;
        default:
            logger.severe("SCHEMA CHANGE: RUNTIME ERROR");
            break;
        }
    }

    /**
     * Log warning messages for deprecated tables.
     */
    private void logWarningMessagesForDeprecatedTables() {
        List<String> deprecatedTables = Arrays.asList(
            "DOMAINRESOURCE_DATE_VALUES", "DOMAINRESOURCE_LATLNG_VALUES", "DOMAINRESOURCE_LOGICAL_RESOURCES", "DOMAINRESOURCE_NUMBER_VALUES",
            "DOMAINRESOURCE_QUANTITY_VALUES", "DOMAINRESOURCE_RESOURCE_TOKEN_REFS", "DOMAINRESOURCE_RESOURCES","DOMAINRESOURCE_STR_VALUES",
            "RESOURCE_DATE_VALUES", "RESOURCE_LATLNG_VALUES", "RESOURCE_LOGICAL_RESOURCES", "RESOURCE_NUMBER_VALUES",
            "RESOURCE_QUANTITY_VALUES", "RESOURCE_RESOURCE_TOKEN_REFS", "RESOURCE_RESOURCES", "RESOURCE_STR_VALUES");
        for (String deprecatedTable : deprecatedTables) {
            logger.warning("Table '" + deprecatedTable + "' will be dropped in a future release. No data should be written to this table. If any data exists in the table, that data should be deleted.");
        }
    }

    /**
     * Main entry point
     *
     * @param args
     */
    public static void main(String[] args) {
        logClasspath(logger);

        int exitStatus;
        Main m = new Main();
        try {
            configureLogger();
            m.parseArgs(args);
            m.process();
            exitStatus = m.getExitStatus();
        } catch (TableSpaceRemovalException x) {
            logger.warning("Tablespace removal is not complete, as an async dependency has not finished dettaching. Please re-try.");
            exitStatus = EXIT_TABLESPACE_REMOVAL_NOT_COMPLETE;
        } catch (DatabaseNotReadyException x) {
            logger.log(Level.SEVERE, "The database is not yet available. Please re-try.", x);
            exitStatus = EXIT_NOT_READY;
        } catch (IllegalArgumentException x) {
            logger.log(Level.SEVERE, "bad argument", x);
            printUsage();
            exitStatus = EXIT_BAD_ARGS;
        } catch (Exception x) {
            logger.log(Level.SEVERE, "schema tool failed", x);
            exitStatus = EXIT_RUNTIME_ERROR;
        }

        // Write out a final status message to make it easy to see validation success/failure
        m.logStatusMessage(exitStatus);

        // almost certainly will get flagged during code-scan, but this is intentional,
        // as we genuinely want to exit with the correct status here. The code-scan tool
        // really ought to be able to see that this is a main function in a J2SE environment
        System.exit(exitStatus);
    }
}<|MERGE_RESOLUTION|>--- conflicted
+++ resolved
@@ -176,6 +176,7 @@
     private boolean dropDetached;
     private boolean deleteTenantMeta;
     private boolean revokeTenantKey;
+    private boolean revokeAllTenantKeys;
 
     // Tenant Key Output or Input File
     private String tenantKeyFileName;
@@ -405,14 +406,12 @@
         // perform any updates we need related to the V0010 schema change (IS_DELETED flag)
         applyDataMigrationForV0010();
 
-<<<<<<< HEAD
         // V0014 IS_DELETED and LAST_UPDATED added to whole-system LOGICAL_RESOURCES
         applyDataMigrationForV0014();
-=======
+
         // Log warning messages that unused tables will be removed in a future release.
         // TODO: This will no longer be needed after the tables are removed (https://github.com/IBM/FHIR/issues/713).
         logWarningMessagesForDeprecatedTables();
->>>>>>> e26a3022
     }
 
     /**
@@ -1398,7 +1397,7 @@
                     throw new IllegalArgumentException("Missing value for argument at posn: " + i);
                 }
                 this.tenantName = args[i];
-                this.revokeTenantKey = true;
+                this.revokeAllTenantKeys = true;
                 break;
             case "--update-proc":
                 this.updateProc = true;
@@ -2005,6 +2004,11 @@
             dropTenant();
         } else if (this.revokeTenantKey) {
             revokeTenantKey();
+        } else if (this.revokeAllTenantKeys) {
+            if (this.tenantKey != null) {
+                throw new IllegalArgumentException("[ERROR] --tenant-key <key-value> should not be specified together with --drop-all-tenant-keys");
+            }
+            revokeTenantKey();
         }
 
         if (this.grantTo != null) {
