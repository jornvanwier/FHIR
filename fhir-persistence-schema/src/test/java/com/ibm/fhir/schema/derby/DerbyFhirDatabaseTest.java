--- conflicted
+++ resolved
@@ -31,10 +31,7 @@
 import com.ibm.fhir.database.utils.model.PhysicalDataModel;
 import com.ibm.fhir.database.utils.pool.PoolConnectionProvider;
 import com.ibm.fhir.database.utils.transaction.SimpleTransactionProvider;
-<<<<<<< HEAD
 import com.ibm.fhir.database.utils.version.CreateVersionHistory;
-=======
->>>>>>> b1f17ebd
 import com.ibm.fhir.database.utils.version.CreateWholeSchemaVersion;
 import com.ibm.fhir.database.utils.version.VersionHistoryService;
 import com.ibm.fhir.schema.app.Main;
@@ -65,58 +62,10 @@
         try (DerbyFhirDatabase db = new DerbyFhirDatabase(DB_NAME)) {
             System.out.println("FHIR database exists.");
             checkDatabase(db, db.getSchemaName());
-<<<<<<< HEAD
             
             // Test the schema drop
             testDrop(db, db.getSchemaName());
-=======
-
-            // Test the schema drop
-            testDrop(db, db.getSchemaName());
         }
-    }
-
-    /**
-     * Test dropping the schema
-     * @param cp
-     * @param schemaName
-     * @throws SQLException
-     */
-    protected void testDrop(IConnectionProvider cp, String schemaName) throws SQLException {
-        PoolConnectionProvider connectionPool = new PoolConnectionProvider(cp, 10);
-        ITransactionProvider transactionProvider = new SimpleTransactionProvider(cp);
-        DerbyAdapter adapter = new DerbyAdapter(connectionPool);
-        VersionHistoryService vhs = new VersionHistoryService(ADMIN_SCHEMA_NAME, schemaName);
-        vhs.setTransactionProvider(transactionProvider);
-        vhs.setTarget(adapter);
-
-        try (ITransaction tx = transactionProvider.getTransaction()) {
-            PhysicalDataModel pdm = new PhysicalDataModel();
-            FhirSchemaGenerator gen = new FhirSchemaGenerator(ADMIN_SCHEMA_NAME, schemaName, false);
-            gen.buildSchema(pdm);
-            pdm.drop(adapter, FhirSchemaGenerator.SCHEMA_GROUP_TAG, FhirSchemaGenerator.FHIRDATA_GROUP);
-
-            CreateWholeSchemaVersion.dropTable(schemaName, adapter);
-
-            // Check that the schema is empty
-            List<SchemaInfoObject> schemaObjects = adapter.listSchemaObjects(schemaName);
-            boolean schemaIsEmpty = schemaObjects.isEmpty();
-            if (!schemaIsEmpty) {
-                // When called, we expect the schema to be empty, so let's dump what we have
-                final String remaining = schemaObjects.stream().map(Object::toString).collect(Collectors.joining(","));
-                System.out.println("Remaining objects in schema '" + schemaName + "': [" + remaining + "]");
-            }
-            assertTrue(schemaIsEmpty);
->>>>>>> b1f17ebd
-        }
-
-        // Now we're all done we can finally clean up the version-history for
-        // our schema. Make sure we don't get a version for an object we know
-        // we created
-        vhs.clearVersionHistory(schemaName);
-        vhs.init();
-        Integer versionCheck = vhs.getVersion(schemaName, DatabaseObjectType.SEQUENCE.name(), FhirSchemaConstants.FHIR_REF_SEQUENCE);
-        assertEquals((int)versionCheck, 0);
     }
 
     /**
@@ -188,17 +137,10 @@
                 JdbcTarget tgt = new JdbcTarget(c);
                 DerbyAdapter adapter = new DerbyAdapter(tgt);
                 checkRefSequence(adapter);
-<<<<<<< HEAD
                 
                 // Check that we have the correct number of tables. This will need to be updated
                 // whenever tables, views or sequences are added or removed
-                assertEquals(adapter.listSchemaObjects(schemaName).size(), 1943);
-=======
-
-                // Check that we have the correct number of tables. This will need to be updated
-                // whenever tables, views or sequences are added or removed
                 assertEquals(adapter.listSchemaObjects(schemaName).size(), 1917);
->>>>>>> b1f17ebd
                 c.commit();
             } catch (Throwable t) {
                 c.rollback();
