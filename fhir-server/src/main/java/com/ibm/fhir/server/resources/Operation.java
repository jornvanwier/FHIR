--- conflicted
+++ resolved
@@ -74,13 +74,9 @@
                     FHIROperationContext.createSystemOperationContext();
             operationContext.setProperty(FHIROperationContext.PROPNAME_URI_INFO, uriInfo);
             operationContext.setProperty(FHIROperationContext.PROPNAME_HTTP_HEADERS, httpHeaders);
-<<<<<<< HEAD
-            operationContext.setProperty(FHIROperationContext.PROPNAME_METHOD_TYPE, "GET");
-            operationContext.setProperty(FHIROperationContext.PROPNAME_SECURITY_CONTEXT, securityContext);
-            operationContext.setProperty(FHIROperationContext.PROPNAME_HTTP_REQUEST, httpServletRequest);
-=======
+            operationContext.setProperty(FHIROperationContext.PROPNAME_SECURITY_CONTEXT, securityContext);
+            operationContext.setProperty(FHIROperationContext.PROPNAME_HTTP_REQUEST, httpServletRequest);
             operationContext.setProperty(FHIROperationContext.PROPNAME_METHOD_TYPE, HttpMethod.GET);
->>>>>>> 30b5f795
 
             FHIRRestHelper helper = new FHIRRestHelper(getPersistenceImpl());
             Resource result = helper.doInvoke(operationContext, null, null, null, operationName,
@@ -209,14 +205,10 @@
                     FHIROperationContext.createResourceTypeOperationContext();
             operationContext.setProperty(FHIROperationContext.PROPNAME_URI_INFO, uriInfo);
             operationContext.setProperty(FHIROperationContext.PROPNAME_HTTP_HEADERS, httpHeaders);
-<<<<<<< HEAD
-            operationContext.setProperty(FHIROperationContext.PROPNAME_METHOD_TYPE, "GET");
-            operationContext.setProperty(FHIROperationContext.PROPNAME_SECURITY_CONTEXT, securityContext);
-            operationContext.setProperty(FHIROperationContext.PROPNAME_HTTP_REQUEST, httpServletRequest);
-=======
+            operationContext.setProperty(FHIROperationContext.PROPNAME_SECURITY_CONTEXT, securityContext);
+            operationContext.setProperty(FHIROperationContext.PROPNAME_HTTP_REQUEST, httpServletRequest);
             operationContext.setProperty(FHIROperationContext.PROPNAME_METHOD_TYPE, HttpMethod.GET);
             operationContext.setProperty(FHIROperationContext.PROPNAME_PATH_PARAMETER, resourceTypeName);
->>>>>>> 30b5f795
 
             FHIRRestHelper helper = new FHIRRestHelper(getPersistenceImpl());
             Resource result = helper.doInvoke(operationContext, resourceTypeName, null, null, operationName,
@@ -258,14 +250,10 @@
                     FHIROperationContext.createResourceTypeOperationContext();
             operationContext.setProperty(FHIROperationContext.PROPNAME_URI_INFO, uriInfo);
             operationContext.setProperty(FHIROperationContext.PROPNAME_HTTP_HEADERS, httpHeaders);
-<<<<<<< HEAD
-            operationContext.setProperty(FHIROperationContext.PROPNAME_METHOD_TYPE, "POST");
-            operationContext.setProperty(FHIROperationContext.PROPNAME_SECURITY_CONTEXT, securityContext);
-            operationContext.setProperty(FHIROperationContext.PROPNAME_HTTP_REQUEST, httpServletRequest);
-=======
+            operationContext.setProperty(FHIROperationContext.PROPNAME_SECURITY_CONTEXT, securityContext);
+            operationContext.setProperty(FHIROperationContext.PROPNAME_HTTP_REQUEST, httpServletRequest);
             operationContext.setProperty(FHIROperationContext.PROPNAME_METHOD_TYPE, HttpMethod.POST);
             operationContext.setProperty(FHIROperationContext.PROPNAME_PATH_PARAMETER, resourceTypeName);
->>>>>>> 30b5f795
 
             FHIRRestHelper helper = new FHIRRestHelper(getPersistenceImpl());
             Resource result = helper.doInvoke(operationContext, resourceTypeName, null, null, operationName,
@@ -321,14 +309,10 @@
                     FHIROperationContext.createInstanceOperationContext();
             operationContext.setProperty(FHIROperationContext.PROPNAME_URI_INFO, uriInfo);
             operationContext.setProperty(FHIROperationContext.PROPNAME_HTTP_HEADERS, httpHeaders);
-<<<<<<< HEAD
-            operationContext.setProperty(FHIROperationContext.PROPNAME_METHOD_TYPE, "GET");
-            operationContext.setProperty(FHIROperationContext.PROPNAME_SECURITY_CONTEXT, securityContext);
-            operationContext.setProperty(FHIROperationContext.PROPNAME_HTTP_REQUEST, httpServletRequest);
-=======
+            operationContext.setProperty(FHIROperationContext.PROPNAME_SECURITY_CONTEXT, securityContext);
+            operationContext.setProperty(FHIROperationContext.PROPNAME_HTTP_REQUEST, httpServletRequest);
             operationContext.setProperty(FHIROperationContext.PROPNAME_METHOD_TYPE, HttpMethod.GET);
             operationContext.setProperty(FHIROperationContext.PROPNAME_PATH_PARAMETER, resourceTypeName);
->>>>>>> 30b5f795
 
             FHIRRestHelper helper = new FHIRRestHelper(getPersistenceImpl());
             Resource result = helper.doInvoke(operationContext, resourceTypeName, logicalId, null, operationName,
@@ -371,14 +355,10 @@
                     FHIROperationContext.createInstanceOperationContext();
             operationContext.setProperty(FHIROperationContext.PROPNAME_URI_INFO, uriInfo);
             operationContext.setProperty(FHIROperationContext.PROPNAME_HTTP_HEADERS, httpHeaders);
-<<<<<<< HEAD
-            operationContext.setProperty(FHIROperationContext.PROPNAME_METHOD_TYPE, "POST");
-            operationContext.setProperty(FHIROperationContext.PROPNAME_SECURITY_CONTEXT, securityContext);
-            operationContext.setProperty(FHIROperationContext.PROPNAME_HTTP_REQUEST, httpServletRequest);
-=======
+            operationContext.setProperty(FHIROperationContext.PROPNAME_SECURITY_CONTEXT, securityContext);
+            operationContext.setProperty(FHIROperationContext.PROPNAME_HTTP_REQUEST, httpServletRequest);
             operationContext.setProperty(FHIROperationContext.PROPNAME_METHOD_TYPE, HttpMethod.POST);
             operationContext.setProperty(FHIROperationContext.PROPNAME_PATH_PARAMETER, resourceTypeName);
->>>>>>> 30b5f795
 
             FHIRRestHelper helper = new FHIRRestHelper(getPersistenceImpl());
             Resource result = helper.doInvoke(operationContext, resourceTypeName, logicalId, null, operationName,
@@ -422,14 +402,10 @@
                     FHIROperationContext.createInstanceOperationContext();
             operationContext.setProperty(FHIROperationContext.PROPNAME_URI_INFO, uriInfo);
             operationContext.setProperty(FHIROperationContext.PROPNAME_HTTP_HEADERS, httpHeaders);
-<<<<<<< HEAD
-            operationContext.setProperty(FHIROperationContext.PROPNAME_METHOD_TYPE, "GET");
-            operationContext.setProperty(FHIROperationContext.PROPNAME_SECURITY_CONTEXT, securityContext);
-            operationContext.setProperty(FHIROperationContext.PROPNAME_HTTP_REQUEST, httpServletRequest);
-=======
+            operationContext.setProperty(FHIROperationContext.PROPNAME_SECURITY_CONTEXT, securityContext);
+            operationContext.setProperty(FHIROperationContext.PROPNAME_HTTP_REQUEST, httpServletRequest);
             operationContext.setProperty(FHIROperationContext.PROPNAME_METHOD_TYPE, HttpMethod.GET);
             operationContext.setProperty(FHIROperationContext.PROPNAME_PATH_PARAMETER, resourceTypeName);
->>>>>>> 30b5f795
 
             FHIRRestHelper helper = new FHIRRestHelper(getPersistenceImpl());
             Resource result = helper.doInvoke(operationContext, resourceTypeName, logicalId, versionId, operationName,
@@ -473,14 +449,10 @@
                     FHIROperationContext.createInstanceOperationContext();
             operationContext.setProperty(FHIROperationContext.PROPNAME_URI_INFO, uriInfo);
             operationContext.setProperty(FHIROperationContext.PROPNAME_HTTP_HEADERS, httpHeaders);
-<<<<<<< HEAD
-            operationContext.setProperty(FHIROperationContext.PROPNAME_METHOD_TYPE, "POST");
-            operationContext.setProperty(FHIROperationContext.PROPNAME_SECURITY_CONTEXT, securityContext);
-            operationContext.setProperty(FHIROperationContext.PROPNAME_HTTP_REQUEST, httpServletRequest);
-=======
+            operationContext.setProperty(FHIROperationContext.PROPNAME_SECURITY_CONTEXT, securityContext);
+            operationContext.setProperty(FHIROperationContext.PROPNAME_HTTP_REQUEST, httpServletRequest);
             operationContext.setProperty(FHIROperationContext.PROPNAME_METHOD_TYPE, HttpMethod.POST);
             operationContext.setProperty(FHIROperationContext.PROPNAME_PATH_PARAMETER, resourceTypeName);
->>>>>>> 30b5f795
 
             FHIRRestHelper helper = new FHIRRestHelper(getPersistenceImpl());
             Resource result = helper.doInvoke(operationContext, resourceTypeName, logicalId, versionId, operationName,
