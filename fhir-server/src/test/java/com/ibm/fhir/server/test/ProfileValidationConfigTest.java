/*
 * (C) Copyright IBM Corp. 2020, 2021
 *
 * SPDX-License-Identifier: Apache-2.0
 */
package com.ibm.fhir.server.test;

import static com.ibm.fhir.model.type.String.string;
import static org.testng.Assert.assertEquals;
import static org.testng.Assert.assertTrue;
import static org.testng.Assert.fail;

import java.util.List;

import org.testng.annotations.AfterClass;
import org.testng.annotations.BeforeClass;
import org.testng.annotations.Test;

import com.ibm.fhir.config.FHIRConfiguration;
import com.ibm.fhir.config.FHIRRequestContext;
import com.ibm.fhir.core.HTTPReturnPreference;
import com.ibm.fhir.exception.FHIRException;
import com.ibm.fhir.exception.FHIROperationException;
import com.ibm.fhir.model.resource.AllergyIntolerance;
import com.ibm.fhir.model.resource.Bundle;
import com.ibm.fhir.model.resource.CarePlan;
import com.ibm.fhir.model.resource.Condition;
import com.ibm.fhir.model.resource.Device;
import com.ibm.fhir.model.resource.Encounter;
import com.ibm.fhir.model.resource.OperationOutcome;
import com.ibm.fhir.model.resource.OperationOutcome.Issue;
import com.ibm.fhir.model.resource.Patient;
import com.ibm.fhir.model.resource.Procedure;
import com.ibm.fhir.model.type.Canonical;
import com.ibm.fhir.model.type.Code;
import com.ibm.fhir.model.type.CodeableConcept;
import com.ibm.fhir.model.type.Coding;
import com.ibm.fhir.model.type.Meta;
import com.ibm.fhir.model.type.Narrative;
import com.ibm.fhir.model.type.Reference;
import com.ibm.fhir.model.type.Uri;
import com.ibm.fhir.model.type.Xhtml;
import com.ibm.fhir.model.type.code.BundleType;
import com.ibm.fhir.model.type.code.CarePlanIntent;
import com.ibm.fhir.model.type.code.CarePlanStatus;
import com.ibm.fhir.model.type.code.EncounterStatus;
import com.ibm.fhir.model.type.code.HTTPVerb;
import com.ibm.fhir.model.type.code.IssueSeverity;
import com.ibm.fhir.model.type.code.IssueType;
import com.ibm.fhir.model.type.code.NarrativeStatus;
import com.ibm.fhir.model.type.code.ProcedureStatus;
import com.ibm.fhir.persistence.FHIRPersistence;
import com.ibm.fhir.registry.FHIRRegistry;
import com.ibm.fhir.server.spi.operation.FHIRRestOperationResponse;
import com.ibm.fhir.server.util.FHIRRestHelper;
import com.ibm.fhir.validation.exception.FHIRValidationException;

public class ProfileValidationConfigTest {

    FHIRPersistence persistence;
    FHIRRestHelper helper;

    public static final OperationOutcome ALL_OK = OperationOutcome.builder()
            .issue(Issue.builder()
                .severity(IssueSeverity.INFORMATION)
                .code(IssueType.INFORMATIONAL)
                .details(CodeableConcept.builder()
                    .text(string("All OK"))
                    .build())
                .build())
            .build();

    public static final OperationOutcome PROFILE_NOT_SUPPORTED = OperationOutcome.builder()
            .issue(Issue.builder()
                .severity(IssueSeverity.WARNING)
                .code(IssueType.NOT_SUPPORTED)
                .details(CodeableConcept.builder()
                    .text(string("Profile 'profile6' is not supported"))
                    .build())
                .expression("CarePlan")
                .build())
            .build();

    @BeforeClass
    void setup() throws FHIRException {
        FHIRConfiguration.setConfigHome("src/test/resources");
        FHIRRequestContext.get().setTenantId("profileValidationConfigTest");
        FHIRRegistry.getInstance().addProvider(new MockRegistryResourceProvider());
        persistence = new MockPersistenceImpl();
        helper = new FHIRRestHelper(persistence);
    }

    @AfterClass
    void tearDown() throws FHIRException {
        FHIRConfiguration.setConfigHome("");
        FHIRRequestContext.get().setTenantId("default");
    }

    /**
     * Test a create with no profile specified but profile required.
     */
    @Test
    public void testCreateWithNoProfileSpecified() throws Exception {
        Patient patient = Patient.builder()
                .generalPractitioner(Reference.builder()
                    .reference(string("Practitioner/1"))
                    .build())
                .text(Narrative.builder()
                    .div(Xhtml.of("<div xmlns=\"http://www.w3.org/1999/xhtml\">Some narrative</div>"))
                    .status(NarrativeStatus.GENERATED)
                    .build())
                .build();

        // Process request
        FHIRRequestContext.get().setOriginalRequestUri("test");
        FHIRRequestContext.get().setReturnPreference(HTTPReturnPreference.OPERATION_OUTCOME);
        try {
            helper.doCreate("Patient", patient, null, true);
            fail();
        } catch (FHIROperationException e) {
            // Validate results
            List<Issue> issues = e.getIssues();
            assertEquals(issues.size(), 1);
            assertTrue(issues.get(0).getDetails().getText().getValue().startsWith(
                "A required profile was not specified. Resources of type 'Patient' must declare conformance to at least one of the following profiles: ["));
            assertEquals(issues.get(0).getSeverity(), IssueSeverity.ERROR);
            assertEquals(issues.get(0).getCode(), IssueType.BUSINESS_RULE);
        }
    }

    /**
     * Test a create with a profile specified, but not a required profile.
     */
    @Test
    public void testCreateWithNonRequiredProfileSpecified() throws Exception {
        Patient patient = Patient.builder()
                .meta(Meta.builder()
                    .profile(Canonical.of("profile4"))
                    .build())
                .generalPractitioner(Reference.builder()
                    .reference(string("Practitioner/1"))
                    .build())
                .text(Narrative.builder()
                    .div(Xhtml.of("<div xmlns=\"http://www.w3.org/1999/xhtml\">Some narrative</div>"))
                    .status(NarrativeStatus.GENERATED)
                    .build())
                .build();

        // Process request
        FHIRRequestContext.get().setOriginalRequestUri("test");
        FHIRRequestContext.get().setReturnPreference(HTTPReturnPreference.OPERATION_OUTCOME);
        try {
            helper.doCreate("Patient", patient, null, true);
            fail();
        } catch (FHIROperationException e) {
            // Validate results
            List<Issue> issues = e.getIssues();
            assertEquals(issues.size(), 1);
            assertTrue(issues.get(0).getDetails().getText().getValue().startsWith(
                "A required profile was not specified. Resources of type 'Patient' must declare conformance to at least one of the following profiles: ["));
            assertEquals(issues.get(0).getSeverity(), IssueSeverity.ERROR);
            assertEquals(issues.get(0).getCode(), IssueType.BUSINESS_RULE);
        }
    }

    /**
     * Test a create with a profile specified, but no version.
     */
    @Test
    public void testCreateWithRequiredProfileSpecifiedButNoVersion() throws Exception {
        Patient patient = Patient.builder()
                .meta(Meta.builder()
                    .profile(Canonical.of("profile2"))
                    .build())
                .generalPractitioner(Reference.builder()
                    .reference(string("Practitioner/1"))
                    .build())
                .text(Narrative.builder()
                    .div(Xhtml.of("<div xmlns=\"http://www.w3.org/1999/xhtml\">Some narrative</div>"))
                    .status(NarrativeStatus.GENERATED)
                    .build())
                .build();

        // Process request
        FHIRRequestContext.get().setOriginalRequestUri("test");
        FHIRRequestContext.get().setReturnPreference(HTTPReturnPreference.OPERATION_OUTCOME);
        try {
            helper.doCreate("Patient", patient, null, true);
            fail();
        } catch (FHIROperationException e) {
            // Validate results
            List<Issue> issues = e.getIssues();
            assertEquals(issues.size(), 1);
            assertTrue(issues.get(0).getDetails().getText().getValue().startsWith(
                "A required profile was not specified. Resources of type 'Patient' must declare conformance to at least one of the following profiles: ["));
            assertEquals(issues.get(0).getSeverity(), IssueSeverity.ERROR);
            assertEquals(issues.get(0).getCode(), IssueType.BUSINESS_RULE);
        }
    }

    /**
     * Test a create with an unsupported profile specified and allow unknown true.
     */
    @Test
    public void testCreateWithUnsupportedProfileSpecifiedAndAllowUnknownTrue() throws Exception {
        CarePlan carePlan = CarePlan.builder()
                .meta(Meta.builder()
                    .profile(Canonical.of("profile7"))
                    .build())
                .status(CarePlanStatus.COMPLETED)
                .intent(CarePlanIntent.PLAN)
                .subject(Reference.builder()
                    .reference(string("urn:3"))
                    .build())
                .text(Narrative.builder()
                    .div(Xhtml.of("<div xmlns=\"http://www.w3.org/1999/xhtml\">Some narrative</div>"))
                    .status(NarrativeStatus.GENERATED)
                    .build())
                .build();

        // Process request
        FHIRRequestContext.get().setOriginalRequestUri("test");
        FHIRRequestContext.get().setReturnPreference(HTTPReturnPreference.OPERATION_OUTCOME);
        try {
            FHIRRestOperationResponse response = helper.doCreate("CarePlan", carePlan, null, true);
            List<Issue> issues = response.getOperationOutcome().getIssue();
            assertEquals(issues.size(), 1);
            assertEquals(issues.get(0).getDetails().getText().getValue(), "Profile 'profile7' is not supported");
            assertEquals(issues.get(0).getSeverity(), IssueSeverity.WARNING);
            assertEquals(issues.get(0).getCode(), IssueType.NOT_SUPPORTED);
        } catch (Exception e) {
            fail();
        }
    }

    /**
     * Test a create with a valid required profile specified.
     */
    @Test
    public void testCreateWithRequiredProfileSpecified() throws Exception {
        Patient patient = Patient.builder()
                .meta(Meta.builder()
                    .profile(Canonical.of("profile1"))
                    .build())
                .generalPractitioner(Reference.builder()
                    .reference(string("Practitioner/1"))
                    .build())
                .text(Narrative.builder()
                    .div(Xhtml.of("<div xmlns=\"http://www.w3.org/1999/xhtml\">Some narrative</div>"))
                    .status(NarrativeStatus.GENERATED)
                    .build())
                .build();

        // Process request
        FHIRRequestContext.get().setOriginalRequestUri("test");
        FHIRRequestContext.get().setReturnPreference(HTTPReturnPreference.OPERATION_OUTCOME);
        try {
            helper.doCreate("Patient", patient, null, true);
            fail();
        } catch (FHIRValidationException e) {
            // Validate results.
            // Profile assertion validation successful.
            // Expected FHIRValidator error due to profile not actually being loaded.
            assertEquals(e.getMessage(), "An error occurred during validation");
        }
    }

    /**
     * Test a create with a valid required profile with version specified.
     */
    @Test
    public void testCreateWithRequiredProfileWithVersionSpecified() throws Exception {
        Patient patient = Patient.builder()
                .meta(Meta.builder()
                    .profile(Canonical.of("profile1|1"))
                    .build())
                .generalPractitioner(Reference.builder()
                    .reference(string("Practitioner/1"))
                    .build())
                .text(Narrative.builder()
                    .div(Xhtml.of("<div xmlns=\"http://www.w3.org/1999/xhtml\">Some narrative</div>"))
                    .status(NarrativeStatus.GENERATED)
                    .build())
                .build();

        // Process request
        FHIRRequestContext.get().setOriginalRequestUri("test");
        FHIRRequestContext.get().setReturnPreference(HTTPReturnPreference.OPERATION_OUTCOME);
        try {
            helper.doCreate("Patient", patient, null, true);
            fail();
        } catch (FHIRValidationException e) {
            // Validate results.
            // Profile assertion validation successful.
            // Expected FHIRValidator error due to profile not actually being loaded.
            assertEquals(e.getMessage(), "An error occurred during validation");
        }
    }

    /**
     * Test a create with a valid version specific required profile specified.
     */
    @Test
    public void testCreateWithVersionSpecificRequiredProfileSpecified() throws Exception {
        Patient patient = Patient.builder()
                .meta(Meta.builder()
                    .profile(Canonical.of("profile2|1"))
                    .build())
                .generalPractitioner(Reference.builder()
                    .reference(string("Practitioner/1"))
                    .build())
                .text(Narrative.builder()
                    .div(Xhtml.of("<div xmlns=\"http://www.w3.org/1999/xhtml\">Some narrative</div>"))
                    .status(NarrativeStatus.GENERATED)
                    .build())
                .build();

        // Process request
        FHIRRequestContext.get().setOriginalRequestUri("test");
        FHIRRequestContext.get().setReturnPreference(HTTPReturnPreference.OPERATION_OUTCOME);
        try {
            helper.doCreate("Patient", patient, null, true);
            fail();
        } catch (FHIRValidationException e) {
            // Validate results.
            // Profile assertion validation successful.
            // Expected FHIRValidator error due to profile not actually being loaded.
            assertEquals(e.getMessage(), "An error occurred during validation");
        }
    }

    /**
     * Test a create with no profile specified but default config profile required.
     */
    @Test
    public void testCreateWithNoProfileSpecifiedDefault() throws Exception {
        Encounter encounter = Encounter.builder()
                .status(EncounterStatus.FINISHED)
                .clazz(Coding.builder()
                    .code(Code.of("AMB"))
                    .build())
                .reasonReference(Reference.builder()
                    .reference(string("urn:2"))
                    .build())
                .build();

        // Process request
        FHIRRequestContext.get().setOriginalRequestUri("test");
        FHIRRequestContext.get().setReturnPreference(HTTPReturnPreference.OPERATION_OUTCOME);
        try {
            helper.doCreate("Encounter", encounter, null, true);
            fail();
        } catch (FHIROperationException e) {
            // Validate results
            List<Issue> issues = e.getIssues();
            assertEquals(issues.size(), 1);
            assertEquals(issues.get(0).getDetails().getText().getValue(),
                "A required profile was not specified. Resources of type 'Encounter' must declare conformance to at least one of the following profiles: [profile4]");
            assertEquals(issues.get(0).getSeverity(), IssueSeverity.ERROR);
            assertEquals(issues.get(0).getCode(), IssueType.BUSINESS_RULE);
        }
    }

    /**
     * Test a create with a profile specified, but not a default config required profile.
     */
    @Test
    public void testCreateWithNonRequiredProfileSpecifiedDefault() throws Exception {
        Encounter encounter = Encounter.builder()
                .meta(Meta.builder()
                    .profile(Canonical.of("profile1"), Canonical.of("badprofile"))
                    .build())
                .status(EncounterStatus.FINISHED)
                .clazz(Coding.builder()
                    .code(Code.of("AMB"))
                    .build())
                .reasonReference(Reference.builder()
                    .reference(string("urn:2"))
                    .build())
                .build();

        // Process request
        FHIRRequestContext.get().setOriginalRequestUri("test");
        FHIRRequestContext.get().setReturnPreference(HTTPReturnPreference.OPERATION_OUTCOME);
        try {
            helper.doCreate("Encounter", encounter, null, true);
            fail();
        } catch (FHIROperationException e) {
            // Validate results
            List<Issue> issues = e.getIssues();
            assertEquals(issues.size(), 1);
            assertEquals(issues.get(0).getDetails().getText().getValue(),
                "A required profile was not specified. Resources of type 'Encounter' must declare conformance to at least one of the following profiles: [profile4]");
            assertEquals(issues.get(0).getSeverity(), IssueSeverity.ERROR);
            assertEquals(issues.get(0).getCode(), IssueType.BUSINESS_RULE);
        }
    }

    /**
     * Test a create with an unsupported default config profile specified.
     */
    @Test
    public void testCreateWithUnsupportedProfileSpecifiedDefault() throws Exception {
        Encounter encounter = Encounter.builder()
                .meta(Meta.builder()
                    .profile(Canonical.of("profile4"), Canonical.of("badprofile"))
                    .build())
                .status(EncounterStatus.FINISHED)
                .clazz(Coding.builder()
                    .code(Code.of("AMB"))
                    .build())
                .reasonReference(Reference.builder()
                    .reference(string("urn:2"))
                    .build())
                .build();

        // Process request
        FHIRRequestContext.get().setOriginalRequestUri("test");
        FHIRRequestContext.get().setReturnPreference(HTTPReturnPreference.OPERATION_OUTCOME);
        try {
            helper.doCreate("Encounter", encounter, null, true);
            fail();
        } catch (FHIRValidationException e) {
            // Validate results.
            // Profile assertion validation successful.
            // Expected FHIRValidator error due to profile not actually being loaded.
            assertEquals(e.getMessage(), "An error occurred during validation");
        }
    }

    /**
     * Test a create with a valid default config required profile specified.
     */
    @Test
    public void testCreateWithRequiredProfileSpecifiedDefault() throws Exception {
        Encounter encounter = Encounter.builder()
                .meta(Meta.builder()
                    .profile(Canonical.of("profile4"))
                    .build())
                .status(EncounterStatus.FINISHED)
                .clazz(Coding.builder()
                    .code(Code.of("AMB"))
                    .build())
                .reasonReference(Reference.builder()
                    .reference(string("urn:2"))
                    .build())
                .build();

        // Process request
        FHIRRequestContext.get().setOriginalRequestUri("test");
        FHIRRequestContext.get().setReturnPreference(HTTPReturnPreference.OPERATION_OUTCOME);
        try {
            helper.doCreate("Encounter", encounter, null, true);
            fail();
        } catch (FHIRValidationException e) {
            // Validate results.
            // Profile assertion validation successful.
            // Expected FHIRValidator error due to profile not actually being loaded.
            assertEquals(e.getMessage(), "An error occurred during validation");
        }
    }

    /**
     * Test a create for resource with empty required list.
     */
    @Test
    public void testCreateForResourceWithEmptyRequiredList() throws Exception {
        Procedure procedure = Procedure.builder()
                .text(Narrative.builder()
                    .div(Xhtml.of("<div xmlns=\"http://www.w3.org/1999/xhtml\">Some narrative</div>"))
                    .status(NarrativeStatus.GENERATED)
                    .build())
                .status(ProcedureStatus.COMPLETED)
                .subject(Reference.builder()
                    .reference(string("urn:3"))
                    .build())
                .encounter(Reference.builder()
                    .reference(string("urn:1"))
                    .build())
                .reasonReference(Reference.builder()
                    .reference(string("urn:5"))
                    .build())
                .build();

        // Process request
        FHIRRequestContext.get().setOriginalRequestUri("test");
        FHIRRequestContext.get().setReturnPreference(HTTPReturnPreference.OPERATION_OUTCOME);
        try {
            FHIRRestOperationResponse response = helper.doCreate("Procedure", procedure, null, true);
            assertEquals(response.getOperationOutcome(), ALL_OK);
        } catch (Exception e) {
            fail();
        }
    }

    /**
     * Test an update with no profile specified but profile required.
     */
    @Test
    public void testUpdateWithNoProfileSpecified() throws Exception {
        Patient patient = Patient.builder()
                .id("1")
                .generalPractitioner(Reference.builder()
                    .reference(string("Practitioner/1"))
                    .build())
                .text(Narrative.builder()
                    .div(Xhtml.of("<div xmlns=\"http://www.w3.org/1999/xhtml\">Some narrative</div>"))
                    .status(NarrativeStatus.GENERATED)
                    .build())
                .build();

        // Process request
        FHIRRequestContext.get().setOriginalRequestUri("test");
        FHIRRequestContext.get().setReturnPreference(HTTPReturnPreference.OPERATION_OUTCOME);
        try {
            helper.doUpdate("Patient", "1", patient, null, null, false, true, null);
            fail();
        } catch (FHIROperationException e) {
            // Validate results
            List<Issue> issues = e.getIssues();
            assertEquals(issues.size(), 1);
            assertTrue(issues.get(0).getDetails().getText().getValue().startsWith(
                "A required profile was not specified. Resources of type 'Patient' must declare conformance to at least one of the following profiles: ["));
            assertEquals(issues.get(0).getSeverity(), IssueSeverity.ERROR);
            assertEquals(issues.get(0).getCode(), IssueType.BUSINESS_RULE);
        }
    }

    /**
     * Test an update with a profile specified, but not a required profile.
     */
    @Test
    public void testUpdateWithNonRequiredProfileSpecified() throws Exception {
        Patient patient = Patient.builder()
                .id("1")
                .meta(Meta.builder()
                    .profile(Canonical.of("profile4"))
                    .build())
                .generalPractitioner(Reference.builder()
                    .reference(string("Practitioner/1"))
                    .build())
                .text(Narrative.builder()
                    .div(Xhtml.of("<div xmlns=\"http://www.w3.org/1999/xhtml\">Some narrative</div>"))
                    .status(NarrativeStatus.GENERATED)
                    .build())
                .build();

        // Process request
        FHIRRequestContext.get().setOriginalRequestUri("test");
        FHIRRequestContext.get().setReturnPreference(HTTPReturnPreference.OPERATION_OUTCOME);
        try {
            helper.doUpdate("Patient", "1", patient, null, null, true, true, null);
            fail();
        } catch (FHIROperationException e) {
            // Validate results
            List<Issue> issues = e.getIssues();
            assertEquals(issues.size(), 1);
            assertTrue(issues.get(0).getDetails().getText().getValue().startsWith(
                "A required profile was not specified. Resources of type 'Patient' must declare conformance to at least one of the following profiles: ["));
            assertEquals(issues.get(0).getSeverity(), IssueSeverity.ERROR);
            assertEquals(issues.get(0).getCode(), IssueType.BUSINESS_RULE);
        }
    }

    /**
     * Test an update with an unsupported profile specified and allow unknown true.
     */
    @Test
    public void testUpdateWithUnsupportedProfileSpecifiedAndAllowUnknownTrue() throws Exception {
        CarePlan carePlan = CarePlan.builder()
                .id("1")
                .meta(Meta.builder()
                    .profile(Canonical.of("profile7"))
                    .build())
                .status(CarePlanStatus.COMPLETED)
                .intent(CarePlanIntent.PLAN)
                .subject(Reference.builder()
                    .reference(string("urn:3"))
                    .build())
                .text(Narrative.builder()
                    .div(Xhtml.of("<div xmlns=\"http://www.w3.org/1999/xhtml\">Some narrative</div>"))
                    .status(NarrativeStatus.GENERATED)
                    .build())
                .build();

        // Process request
        FHIRRequestContext.get().setOriginalRequestUri("test");
        FHIRRequestContext.get().setReturnPreference(HTTPReturnPreference.OPERATION_OUTCOME);
        try {
<<<<<<< HEAD
            helper.doUpdate("Patient", "1", patient, null, null, false, true, null);
=======
            FHIRRestOperationResponse response = helper.doUpdate("CarePlan", "1", carePlan, null, null, false, true);
            List<Issue> issues = response.getOperationOutcome().getIssue();
            assertEquals(issues.size(), 1);
            assertEquals(issues.get(0).getDetails().getText().getValue(), "Profile 'profile7' is not supported");
            assertEquals(issues.get(0).getSeverity(), IssueSeverity.WARNING);
            assertEquals(issues.get(0).getCode(), IssueType.NOT_SUPPORTED);
        } catch (Exception e) {
>>>>>>> 6f8c4da9
            fail();
        }
    }

    /**
     * Test an update with a valid required profile specified.
     */
    @Test
    public void testUpdateWithRequiredProfileSpecified() throws Exception {
        Patient patient = Patient.builder()
                .id("1")
                .meta(Meta.builder()
                    .profile(Canonical.of("profile1"))
                    .build())
                .generalPractitioner(Reference.builder()
                    .reference(string("Practitioner/1"))
                    .build())
                .text(Narrative.builder()
                    .div(Xhtml.of("<div xmlns=\"http://www.w3.org/1999/xhtml\">Some narrative</div>"))
                    .status(NarrativeStatus.GENERATED)
                    .build())
                .build();

        // Process request
        FHIRRequestContext.get().setOriginalRequestUri("test");
        FHIRRequestContext.get().setReturnPreference(HTTPReturnPreference.OPERATION_OUTCOME);
        try {
            helper.doUpdate("Patient", "1", patient, null, null, false, true, null);
            fail();
        } catch (FHIRValidationException e) {
            // Validate results.
            // Profile assertion validation successful.
            // Expected FHIRValidator error due to profile not actually being loaded.
            assertEquals(e.getMessage(), "An error occurred during validation");
        }
    }

    /**
     * Test bundle with no profile specified but profile required.
     */
    @Test
    public void testBundleWithNoProfileSpecified() throws Exception {
        Patient patient = Patient.builder()
                .generalPractitioner(Reference.builder()
                    .reference(string("Practitioner/1"))
                    .build())
                .text(Narrative.builder()
                    .div(Xhtml.of("<div xmlns=\"http://www.w3.org/1999/xhtml\">Some narrative</div>"))
                    .status(NarrativeStatus.GENERATED)
                    .build())
                .build();

        Bundle.Entry.Request bundleEntryRequest = Bundle.Entry.Request.builder()
                .method(HTTPVerb.POST)
                .url(Uri.of("Patient"))
                .build();
        Bundle.Entry bundleEntry = Bundle.Entry.builder()
                .resource(patient)
                .request(bundleEntryRequest)
                .build();

        Bundle requestBundle = Bundle.builder()
                .id("bundle1")
                .type(BundleType.TRANSACTION)
                .entry(bundleEntry)
                .build();

        // Process bundle
        FHIRRequestContext.get().setOriginalRequestUri("test");
        FHIRRequestContext.get().setReturnPreference(HTTPReturnPreference.OPERATION_OUTCOME);
        try {
            helper.doBundle(requestBundle, false);
            fail();
        } catch (FHIROperationException e) {
            // Validate results
            List<Issue> issues = e.getIssues();
            assertEquals(issues.size(), 2);
            assertEquals(issues.get(0).getDetails().getText().getValue(), "One or more errors were encountered while validating a 'transaction' request bundle.");
            assertEquals(issues.get(0).getSeverity(), IssueSeverity.FATAL);
            assertEquals(issues.get(0).getCode(), IssueType.INVALID);
            assertTrue(issues.get(1).getDetails().getText().getValue().startsWith(
                "A required profile was not specified. Resources of type 'Patient' must declare conformance to at least one of the following profiles: ["));
            assertEquals(issues.get(1).getSeverity(), IssueSeverity.ERROR);
            assertEquals(issues.get(1).getCode(), IssueType.BUSINESS_RULE);
        }
    }

    /**
     * Test bundle with a profile specified, but not a required profile.
     */
    @Test
    public void testBundleWithNonRequiredProfileSpecified() throws Exception {
        Patient patient = Patient.builder()
                .meta(Meta.builder()
                    .profile(Canonical.of("profile4"))
                    .build())
                .generalPractitioner(Reference.builder()
                    .reference(string("Practitioner/1"))
                    .build())
                .text(Narrative.builder()
                    .div(Xhtml.of("<div xmlns=\"http://www.w3.org/1999/xhtml\">Some narrative</div>"))
                    .status(NarrativeStatus.GENERATED)
                    .build())
                .build();

        Bundle.Entry.Request bundleEntryRequest = Bundle.Entry.Request.builder()
                .method(HTTPVerb.POST)
                .url(Uri.of("Patient"))
                .build();
        Bundle.Entry bundleEntry = Bundle.Entry.builder()
                .resource(patient)
                .request(bundleEntryRequest)
                .build();

        Bundle requestBundle = Bundle.builder()
                .id("bundle1")
                .type(BundleType.TRANSACTION)
                .entry(bundleEntry)
                .build();

        // Process request
        FHIRRequestContext.get().setOriginalRequestUri("test");
        FHIRRequestContext.get().setReturnPreference(HTTPReturnPreference.OPERATION_OUTCOME);
        try {
            helper.doBundle(requestBundle, false);
            fail();
        } catch (FHIROperationException e) {
            // Validate results
            List<Issue> issues = e.getIssues();
            assertEquals(issues.size(), 2);
            assertEquals(issues.get(0).getDetails().getText().getValue(), "One or more errors were encountered while validating a 'transaction' request bundle.");
            assertEquals(issues.get(0).getSeverity(), IssueSeverity.FATAL);
            assertEquals(issues.get(0).getCode(), IssueType.INVALID);
            assertTrue(issues.get(1).getDetails().getText().getValue().startsWith(
                "A required profile was not specified. Resources of type 'Patient' must declare conformance to at least one of the following profiles: ["));
            assertEquals(issues.get(1).getSeverity(), IssueSeverity.ERROR);
            assertEquals(issues.get(1).getCode(), IssueType.BUSINESS_RULE);
        }
    }

    /**
     * Test bundle with an unsupported profile specified and allow unknown true.
     */
    @Test
    public void testBundleWithUnsupportedProfileSpecifiedAndAllowUnknownTrue() throws Exception {
        CarePlan carePlan = CarePlan.builder()
                .id("1")
                .meta(Meta.builder()
                    .profile(Canonical.of("profile7"))
                    .build())
                .status(CarePlanStatus.COMPLETED)
                .intent(CarePlanIntent.PLAN)
                .subject(Reference.builder()
                    .reference(string("urn:3"))
                    .build())
                .text(Narrative.builder()
                    .div(Xhtml.of("<div xmlns=\"http://www.w3.org/1999/xhtml\">Some narrative</div>"))
                    .status(NarrativeStatus.GENERATED)
                    .build())
                .build();

        Bundle.Entry.Request bundleEntryRequest = Bundle.Entry.Request.builder()
                .method(HTTPVerb.PUT)
                .url(Uri.of("CarePlan/1"))
                .build();
        Bundle.Entry bundleEntry = Bundle.Entry.builder()
                .resource(carePlan)
                .request(bundleEntryRequest)
                .build();

        Bundle requestBundle = Bundle.builder()
                .id("bundle1")
                .type(BundleType.TRANSACTION)
                .entry(bundleEntry)
                .build();

        // Process request
        FHIRRequestContext.get().setOriginalRequestUri("test");
        FHIRRequestContext.get().setReturnPreference(HTTPReturnPreference.OPERATION_OUTCOME);
        try {
            Bundle responseBundle = helper.doBundle(requestBundle, false);
            assertEquals(responseBundle.getEntry().get(0).getResource().as(OperationOutcome.class), ALL_OK);
            List<Issue> issues = responseBundle.getEntry().get(0).getResponse().getOutcome().as(OperationOutcome.class).getIssue();
            assertEquals(issues.size(), 1);
            assertEquals(issues.get(0).getDetails().getText().getValue(), "Profile 'profile7' is not supported");
            assertEquals(issues.get(0).getSeverity(), IssueSeverity.WARNING);
            assertEquals(issues.get(0).getCode(), IssueType.NOT_SUPPORTED);
        } catch (Exception e) {
            fail();
        }
    }

    /**
     * Test bundle with a valid required profile specified.
     */
    @Test
    public void testBundleWithRequiredProfileSpecified() throws Exception {
        Patient patient = Patient.builder()
                .id("1")
                .meta(Meta.builder()
                    .profile(Canonical.of("profile1"))
                    .build())
                .generalPractitioner(Reference.builder()
                    .reference(string("Practitioner/1"))
                    .build())
                .text(Narrative.builder()
                    .div(Xhtml.of("<div xmlns=\"http://www.w3.org/1999/xhtml\">Some narrative</div>"))
                    .status(NarrativeStatus.GENERATED)
                    .build())
                .build();

        Bundle.Entry.Request bundleEntryRequest = Bundle.Entry.Request.builder()
                .method(HTTPVerb.PUT)
                .url(Uri.of("Patient/1"))
                .build();
        Bundle.Entry bundleEntry = Bundle.Entry.builder()
                .resource(patient)
                .request(bundleEntryRequest)
                .build();

        Bundle requestBundle = Bundle.builder()
                .id("bundle1")
                .type(BundleType.TRANSACTION)
                .entry(bundleEntry)
                .build();

        // Process request
        FHIRRequestContext.get().setOriginalRequestUri("test");
        FHIRRequestContext.get().setReturnPreference(HTTPReturnPreference.OPERATION_OUTCOME);
        try {
            helper.doBundle(requestBundle, false);
            fail();
        } catch (FHIRValidationException e) {
            // Validate results.
            // Profile assertion validation successful.
            // Expected FHIRValidator error due to profile not actually being loaded.
            assertEquals(e.getMessage(), "An error occurred during validation");
        }
    }

    /**
     * Test a create with a profile specified, but not an allowed profile.
     */
    @Test
    public void testCreateWithNonAllowedProfileSpecified() throws Exception {
        CarePlan carePlan = CarePlan.builder()
                .meta(Meta.builder()
                    .profile(Canonical.of("profile8"))
                    .build())
                .status(CarePlanStatus.COMPLETED)
                .intent(CarePlanIntent.PLAN)
                .subject(Reference.builder()
                    .reference(string("urn:3"))
                    .build())
                .text(Narrative.builder()
                    .div(Xhtml.of("<div xmlns=\"http://www.w3.org/1999/xhtml\">Some narrative</div>"))
                    .status(NarrativeStatus.GENERATED)
                    .build())
                .build();

        // Process request
        FHIRRequestContext.get().setOriginalRequestUri("test");
        FHIRRequestContext.get().setReturnPreference(HTTPReturnPreference.OPERATION_OUTCOME);
        try {
            helper.doCreate("CarePlan", carePlan, null, true);
            fail();
        } catch (FHIROperationException e) {
            // Validate results
            List<Issue> issues = e.getIssues();
            assertEquals(issues.size(), 1);
            assertTrue(issues.get(0).getDetails().getText().getValue().startsWith(
                "A profile was specified which is not allowed. Resources of type 'CarePlan' are not allowed to declare conformance to any of the following profiles: ["));
            assertEquals(issues.get(0).getSeverity(), IssueSeverity.ERROR);
            assertEquals(issues.get(0).getCode(), IssueType.BUSINESS_RULE);
        }
    }

    /**
     * Test a create with a versioned profile specified, but not an allowed profile.
     */
    @Test
    public void testCreateWithNonAllowedVersionedProfileSpecified() throws Exception {
        CarePlan carePlan = CarePlan.builder()
                .meta(Meta.builder()
                    .profile(Canonical.of("profile8|1"))
                    .build())
                .status(CarePlanStatus.COMPLETED)
                .intent(CarePlanIntent.PLAN)
                .subject(Reference.builder()
                    .reference(string("urn:3"))
                    .build())
                .text(Narrative.builder()
                    .div(Xhtml.of("<div xmlns=\"http://www.w3.org/1999/xhtml\">Some narrative</div>"))
                    .status(NarrativeStatus.GENERATED)
                    .build())
                .build();

        // Process request
        FHIRRequestContext.get().setOriginalRequestUri("test");
        FHIRRequestContext.get().setReturnPreference(HTTPReturnPreference.OPERATION_OUTCOME);
        try {
            helper.doCreate("CarePlan", carePlan, null, true);
            fail();
        } catch (FHIROperationException e) {
            // Validate results
            List<Issue> issues = e.getIssues();
            assertEquals(issues.size(), 1);
            assertTrue(issues.get(0).getDetails().getText().getValue().startsWith(
                "A profile was specified which is not allowed. Resources of type 'CarePlan' are not allowed to declare conformance to any of the following profiles: ["));
            assertEquals(issues.get(0).getSeverity(), IssueSeverity.ERROR);
            assertEquals(issues.get(0).getCode(), IssueType.BUSINESS_RULE);
        }
    }

    /**
     * Test a create with a non-versioned profile specified for a versioned non-allowed profile.
     */
    @Test
    public void testCreateWithNonVersionedProfileSpecifiedForVersionedNonAllowedProfile() throws Exception {
        CarePlan carePlan = CarePlan.builder()
                .meta(Meta.builder()
                    .profile(Canonical.of("profile6"))
                    .build())
                .status(CarePlanStatus.COMPLETED)
                .intent(CarePlanIntent.PLAN)
                .subject(Reference.builder()
                    .reference(string("urn:3"))
                    .build())
                .text(Narrative.builder()
                    .div(Xhtml.of("<div xmlns=\"http://www.w3.org/1999/xhtml\">Some narrative</div>"))
                    .status(NarrativeStatus.GENERATED)
                    .build())
                .build();

        // Process request
        FHIRRequestContext.get().setOriginalRequestUri("test");
        FHIRRequestContext.get().setReturnPreference(HTTPReturnPreference.OPERATION_OUTCOME);
        try {
            FHIRRestOperationResponse response = helper.doCreate("CarePlan", carePlan, null, true);
            assertEquals(response.getOperationOutcome(), PROFILE_NOT_SUPPORTED);
        } catch (Exception e) {
            fail();
        }
    }

    /**
     * Test a create with a profile specified, but a not allowed default config profile.
     */
    @Test
    public void testCreateWithNonAllowedProfileSpecifiedDefault() throws Exception {
        Encounter encounter = Encounter.builder()
                .meta(Meta.builder()
                    .profile(Canonical.of("profile4"), Canonical.of("profile7"))
                    .build())
                .status(EncounterStatus.FINISHED)
                .clazz(Coding.builder()
                    .code(Code.of("AMB"))
                    .build())
                .reasonReference(Reference.builder()
                    .reference(string("urn:2"))
                    .build())
                .build();

        // Process request
        FHIRRequestContext.get().setOriginalRequestUri("test");
        FHIRRequestContext.get().setReturnPreference(HTTPReturnPreference.OPERATION_OUTCOME);
        try {
            helper.doCreate("Encounter", encounter, null, true);
            fail();
        } catch (FHIROperationException e) {
            // Validate results
            List<Issue> issues = e.getIssues();
            assertEquals(issues.size(), 1);
            assertEquals(issues.get(0).getDetails().getText().getValue(),
                "A profile was specified which is not allowed. Resources of type 'Encounter' are not allowed to declare conformance to any of the following profiles: [profile7]");
            assertEquals(issues.get(0).getSeverity(), IssueSeverity.ERROR);
            assertEquals(issues.get(0).getCode(), IssueType.BUSINESS_RULE);
        }
    }

    /**
     * Test a create for resource with empty not allowed list.
     */
    @Test
    public void testCreateForResourceWithEmptyNotAllowedList() throws Exception {
        Condition condition = Condition.builder()
                .text(Narrative.builder()
                    .div(Xhtml.of("<div xmlns=\"http://www.w3.org/1999/xhtml\">Some narrative</div>"))
                    .status(NarrativeStatus.GENERATED)
                    .build())
                .subject(Reference.builder()
                    .reference(string("urn:3"))
                    .build())
                .build();

        // Process request
        FHIRRequestContext.get().setOriginalRequestUri("test");
        FHIRRequestContext.get().setReturnPreference(HTTPReturnPreference.OPERATION_OUTCOME);
        try {
            FHIRRestOperationResponse response = helper.doCreate("Condition", condition, null, true);
            assertEquals(response.getOperationOutcome(), ALL_OK);
        } catch (Exception e) {
            fail();
        }
    }

    /**
     * Test an update with a profile specified, but not an allowed profile.
     */
    @Test
    public void testUpdateWithNonAllowedProfileSpecified() throws Exception {
        CarePlan carePlan = CarePlan.builder()
                .id("1")
                .meta(Meta.builder()
                    .profile(Canonical.of("profile8"))
                    .build())
                .status(CarePlanStatus.COMPLETED)
                .intent(CarePlanIntent.PLAN)
                .subject(Reference.builder()
                    .reference(string("urn:3"))
                    .build())
                .text(Narrative.builder()
                    .div(Xhtml.of("<div xmlns=\"http://www.w3.org/1999/xhtml\">Some narrative</div>"))
                    .status(NarrativeStatus.GENERATED)
                    .build())
                .build();

        // Process request
        FHIRRequestContext.get().setOriginalRequestUri("test");
        FHIRRequestContext.get().setReturnPreference(HTTPReturnPreference.OPERATION_OUTCOME);
        try {
            helper.doUpdate("CarePlan", "1", carePlan, null, null, false, true, null);
            fail();
        } catch (FHIROperationException e) {
            // Validate results
            List<Issue> issues = e.getIssues();
            assertEquals(issues.size(), 1);
            assertTrue(issues.get(0).getDetails().getText().getValue().startsWith(
                "A profile was specified which is not allowed. Resources of type 'CarePlan' are not allowed to declare conformance to any of the following profiles: ["));
            assertEquals(issues.get(0).getSeverity(), IssueSeverity.ERROR);
            assertEquals(issues.get(0).getCode(), IssueType.BUSINESS_RULE);
        }
    }

    /**
     * Test an update with a versioned profile specified, but not an allowed profile.
     */
    @Test
    public void testUpdateWithNonAllowedVersionedProfileSpecified() throws Exception {
        CarePlan carePlan = CarePlan.builder()
                .id("1")
                .meta(Meta.builder()
                    .profile(Canonical.of("profile8|1"))
                    .build())
                .status(CarePlanStatus.COMPLETED)
                .intent(CarePlanIntent.PLAN)
                .subject(Reference.builder()
                    .reference(string("urn:3"))
                    .build())
                .text(Narrative.builder()
                    .div(Xhtml.of("<div xmlns=\"http://www.w3.org/1999/xhtml\">Some narrative</div>"))
                    .status(NarrativeStatus.GENERATED)
                    .build())
                .build();

        // Process request
        FHIRRequestContext.get().setOriginalRequestUri("test");
        FHIRRequestContext.get().setReturnPreference(HTTPReturnPreference.OPERATION_OUTCOME);
        try {
            helper.doUpdate("CarePlan", "1", carePlan, null, null, false, true, null);
            fail();
        } catch (FHIROperationException e) {
            // Validate results
            List<Issue> issues = e.getIssues();
            assertEquals(issues.size(), 1);
            assertTrue(issues.get(0).getDetails().getText().getValue().startsWith(
                "A profile was specified which is not allowed. Resources of type 'CarePlan' are not allowed to declare conformance to any of the following profiles: ["));
            assertEquals(issues.get(0).getSeverity(), IssueSeverity.ERROR);
            assertEquals(issues.get(0).getCode(), IssueType.BUSINESS_RULE);
        }
    }

    /**
     * Test an update with a non-versioned profile specified for a versioned non-allowed profile.
     */
    @Test
    public void testUpdateWithNonVersionedProfileSpecifiedForVersionedNonAllowedProfile() throws Exception {
        CarePlan carePlan = CarePlan.builder()
                .id("1")
                .meta(Meta.builder()
                    .profile(Canonical.of("profile6"))
                    .build())
                .status(CarePlanStatus.COMPLETED)
                .intent(CarePlanIntent.PLAN)
                .subject(Reference.builder()
                    .reference(string("urn:3"))
                    .build())
                .text(Narrative.builder()
                    .div(Xhtml.of("<div xmlns=\"http://www.w3.org/1999/xhtml\">Some narrative</div>"))
                    .status(NarrativeStatus.GENERATED)
                    .build())
                .build();

        // Process request
        FHIRRequestContext.get().setOriginalRequestUri("test");
        FHIRRequestContext.get().setReturnPreference(HTTPReturnPreference.OPERATION_OUTCOME);
        try {
            FHIRRestOperationResponse response = helper.doUpdate("CarePlan", "1", carePlan, null, null, false, true, null);
            assertEquals(response.getOperationOutcome(), PROFILE_NOT_SUPPORTED);
        } catch (Exception e) {
            fail();
        }
    }

    /**
     * Test an update with a profile specified, but a not allowed default config profile.
     */
    @Test
    public void testUpdateWithNonAllowedProfileSpecifiedDefault() throws Exception {
        Encounter encounter = Encounter.builder()
                .id("1")
                .meta(Meta.builder()
                    .profile(Canonical.of("profile4"), Canonical.of("profile7"))
                    .build())
                .status(EncounterStatus.FINISHED)
                .clazz(Coding.builder()
                    .code(Code.of("AMB"))
                    .build())
                .reasonReference(Reference.builder()
                    .reference(string("urn:2"))
                    .build())
                .build();

        // Process request
        FHIRRequestContext.get().setOriginalRequestUri("test");
        FHIRRequestContext.get().setReturnPreference(HTTPReturnPreference.OPERATION_OUTCOME);
        try {
            helper.doUpdate("Encounter", "1", encounter, null, null, false, true, null);
            fail();
        } catch (FHIROperationException e) {
            // Validate results
            List<Issue> issues = e.getIssues();
            assertEquals(issues.size(), 1);
            assertEquals(issues.get(0).getDetails().getText().getValue(),
                "A profile was specified which is not allowed. Resources of type 'Encounter' are not allowed to declare conformance to any of the following profiles: [profile7]");
            assertEquals(issues.get(0).getSeverity(), IssueSeverity.ERROR);
            assertEquals(issues.get(0).getCode(), IssueType.BUSINESS_RULE);
        }
    }

    /**
     * Test an update for resource with empty not allowed list.
     */
    @Test
    public void testUpdateForResourceWithEmptyNotAllowedList() throws Exception {
        Condition condition = Condition.builder()
                .id("1")
                .text(Narrative.builder()
                    .div(Xhtml.of("<div xmlns=\"http://www.w3.org/1999/xhtml\">Some narrative</div>"))
                    .status(NarrativeStatus.GENERATED)
                    .build())
                .subject(Reference.builder()
                    .reference(string("urn:3"))
                    .build())
                .build();

        // Process request
        FHIRRequestContext.get().setOriginalRequestUri("test");
        FHIRRequestContext.get().setReturnPreference(HTTPReturnPreference.OPERATION_OUTCOME);
        try {
            FHIRRestOperationResponse response = helper.doUpdate("Condition", "1", condition, null, null, false, true, null);
            assertEquals(response.getOperationOutcome(), ALL_OK);
        } catch (Exception e) {
            fail();
        }
    }

    /**
     * Test a bundle with a profile specified, but not an allowed profile.
     */
    @Test
    public void testBundleWithNonAllowedProfileSpecified() throws Exception {
        CarePlan carePlan = CarePlan.builder()
                .meta(Meta.builder()
                    .profile(Canonical.of("profile8"))
                    .build())
                .status(CarePlanStatus.COMPLETED)
                .intent(CarePlanIntent.PLAN)
                .subject(Reference.builder()
                    .reference(string("urn:3"))
                    .build())
                .text(Narrative.builder()
                    .div(Xhtml.of("<div xmlns=\"http://www.w3.org/1999/xhtml\">Some narrative</div>"))
                    .status(NarrativeStatus.GENERATED)
                    .build())
                .build();

        Bundle.Entry.Request bundleEntryRequest = Bundle.Entry.Request.builder()
                .method(HTTPVerb.POST)
                .url(Uri.of("CarePlan"))
                .build();
        Bundle.Entry bundleEntry = Bundle.Entry.builder()
                .resource(carePlan)
                .request(bundleEntryRequest)
                .build();

        Bundle requestBundle = Bundle.builder()
                .id("bundle1")
                .type(BundleType.TRANSACTION)
                .entry(bundleEntry)
                .build();

        // Process bundle
        FHIRRequestContext.get().setOriginalRequestUri("test");
        FHIRRequestContext.get().setReturnPreference(HTTPReturnPreference.OPERATION_OUTCOME);
        try {
            helper.doBundle(requestBundle, false);
            fail();
        } catch (FHIROperationException e) {
            // Validate results
            List<Issue> issues = e.getIssues();
            assertEquals(issues.size(), 2);
            assertEquals(issues.get(0).getDetails().getText().getValue(), "One or more errors were encountered while validating a 'transaction' request bundle.");
            assertEquals(issues.get(0).getSeverity(), IssueSeverity.FATAL);
            assertEquals(issues.get(0).getCode(), IssueType.INVALID);
            assertTrue(issues.get(1).getDetails().getText().getValue().startsWith( 
                "A profile was specified which is not allowed. Resources of type 'CarePlan' are not allowed to declare conformance to any of the following profiles: ["));
            assertEquals(issues.get(1).getSeverity(), IssueSeverity.ERROR);
            assertEquals(issues.get(1).getCode(), IssueType.BUSINESS_RULE);
        }
    }

    /**
     * Test a bundle with a versioned profile specified, but not an allowed profile.
     */
    @Test
    public void testBundleWithNonAllowedVersionedProfileSpecified() throws Exception {
        CarePlan carePlan = CarePlan.builder()
                .meta(Meta.builder()
                    .profile(Canonical.of("profile8|1"))
                    .build())
                .status(CarePlanStatus.COMPLETED)
                .intent(CarePlanIntent.PLAN)
                .subject(Reference.builder()
                    .reference(string("urn:3"))
                    .build())
                .text(Narrative.builder()
                    .div(Xhtml.of("<div xmlns=\"http://www.w3.org/1999/xhtml\">Some narrative</div>"))
                    .status(NarrativeStatus.GENERATED)
                    .build())
                .build();

        Bundle.Entry.Request bundleEntryRequest = Bundle.Entry.Request.builder()
                .method(HTTPVerb.POST)
                .url(Uri.of("CarePlan"))
                .build();
        Bundle.Entry bundleEntry = Bundle.Entry.builder()
                .resource(carePlan)
                .request(bundleEntryRequest)
                .build();

        Bundle requestBundle = Bundle.builder()
                .id("bundle1")
                .type(BundleType.TRANSACTION)
                .entry(bundleEntry)
                .build();

        // Process request
        FHIRRequestContext.get().setOriginalRequestUri("test");
        FHIRRequestContext.get().setReturnPreference(HTTPReturnPreference.OPERATION_OUTCOME);
        try {
            helper.doBundle(requestBundle, false);
            fail();
        } catch (FHIROperationException e) {
            // Validate results
            List<Issue> issues = e.getIssues();
            assertEquals(issues.size(), 2);
            assertEquals(issues.get(0).getDetails().getText().getValue(), "One or more errors were encountered while validating a 'transaction' request bundle.");
            assertEquals(issues.get(0).getSeverity(), IssueSeverity.FATAL);
            assertEquals(issues.get(0).getCode(), IssueType.INVALID);
            assertTrue(issues.get(1).getDetails().getText().getValue().startsWith(
                "A profile was specified which is not allowed. Resources of type 'CarePlan' are not allowed to declare conformance to any of the following profiles: ["));
            assertEquals(issues.get(1).getSeverity(), IssueSeverity.ERROR);
            assertEquals(issues.get(1).getCode(), IssueType.BUSINESS_RULE);
        }
    }

    /**
     * Test a bundle with a non-versioned profile specified for a versioned non-allowed profile.
     */
    @Test
    public void testBundleWithNonVersionedProfileSpecifiedForVersionedNonAllowedProfile() throws Exception {
        CarePlan carePlan = CarePlan.builder()
                .id("1")
                .meta(Meta.builder()
                    .profile(Canonical.of("profile6"))
                    .build())
                .status(CarePlanStatus.COMPLETED)
                .intent(CarePlanIntent.PLAN)
                .subject(Reference.builder()
                    .reference(string("urn:3"))
                    .build())
                .text(Narrative.builder()
                    .div(Xhtml.of("<div xmlns=\"http://www.w3.org/1999/xhtml\">Some narrative</div>"))
                    .status(NarrativeStatus.GENERATED)
                    .build())
                .build();

        Bundle.Entry.Request bundleEntryRequest = Bundle.Entry.Request.builder()
                .method(HTTPVerb.PUT)
                .url(Uri.of("CarePlan/1"))
                .build();
        Bundle.Entry bundleEntry = Bundle.Entry.builder()
                .resource(carePlan)
                .request(bundleEntryRequest)
                .build();

        Bundle requestBundle = Bundle.builder()
                .id("bundle1")
                .type(BundleType.TRANSACTION)
                .entry(bundleEntry)
                .build();

        // Process request
        FHIRRequestContext.get().setOriginalRequestUri("test");
        FHIRRequestContext.get().setReturnPreference(HTTPReturnPreference.OPERATION_OUTCOME);
        try {
            Bundle responseBundle = helper.doBundle(requestBundle, false);
            assertEquals(responseBundle.getEntry().get(0).getResource().as(OperationOutcome.class), ALL_OK);
            assertEquals(responseBundle.getEntry().get(0).getResponse().getOutcome().as(OperationOutcome.class), PROFILE_NOT_SUPPORTED);
        } catch (Exception e) {
            fail();
        }
    }

    /**
     * Test a bundle with a profile specified, but a not allowed default config profile.
     */
    @Test
    public void testBundleWithNonAllowedProfileSpecifiedDefault() throws Exception {
        Encounter encounter = Encounter.builder()
                .id("1")
                .meta(Meta.builder()
                    .profile(Canonical.of("profile4"), Canonical.of("profile7"))
                    .build())
                .status(EncounterStatus.FINISHED)
                .clazz(Coding.builder()
                    .code(Code.of("AMB"))
                    .build())
                .reasonReference(Reference.builder()
                    .reference(string("urn:2"))
                    .build())
                .build();

        Bundle.Entry.Request bundleEntryRequest = Bundle.Entry.Request.builder()
                .method(HTTPVerb.PUT)
                .url(Uri.of("Encounter/1"))
                .build();
        Bundle.Entry bundleEntry = Bundle.Entry.builder()
                .resource(encounter)
                .request(bundleEntryRequest)
                .build();

        Bundle requestBundle = Bundle.builder()
                .id("bundle1")
                .type(BundleType.TRANSACTION)
                .entry(bundleEntry)
                .build();

        // Process request
        FHIRRequestContext.get().setOriginalRequestUri("test");
        FHIRRequestContext.get().setReturnPreference(HTTPReturnPreference.OPERATION_OUTCOME);
        try {
            helper.doBundle(requestBundle, false);
            fail();
        } catch (FHIROperationException e) {
            // Validate results
            List<Issue> issues = e.getIssues();
            assertEquals(issues.size(), 2);
            assertEquals(issues.get(0).getDetails().getText().getValue(), "One or more errors were encountered while validating a 'transaction' request bundle.");
            assertEquals(issues.get(0).getSeverity(), IssueSeverity.FATAL);
            assertEquals(issues.get(0).getCode(), IssueType.INVALID);
            assertEquals(issues.get(1).getDetails().getText().getValue(),
                "A profile was specified which is not allowed. Resources of type 'Encounter' are not allowed to declare conformance to any of the following profiles: [profile7]");
            assertEquals(issues.get(1).getSeverity(), IssueSeverity.ERROR);
            assertEquals(issues.get(1).getCode(), IssueType.BUSINESS_RULE);
        }
    }

    /**
     * Test a bundle for resource with empty not allowed list.
     */
    @Test
    public void testBundleForResourceWithEmptyNotAllowedList() throws Exception {
        Condition condition = Condition.builder()
                .id("1")
                .text(Narrative.builder()
                    .div(Xhtml.of("<div xmlns=\"http://www.w3.org/1999/xhtml\">Some narrative</div>"))
                    .status(NarrativeStatus.GENERATED)
                    .build())
                .subject(Reference.builder()
                    .reference(string("urn:3"))
                    .build())
                .build();

        Bundle.Entry.Request bundleEntryRequest = Bundle.Entry.Request.builder()
                .method(HTTPVerb.PUT)
                .url(Uri.of("Condition/1"))
                .build();
        Bundle.Entry bundleEntry = Bundle.Entry.builder()
                .resource(condition)
                .request(bundleEntryRequest)
                .build();

        Bundle requestBundle = Bundle.builder()
                .id("bundle1")
                .type(BundleType.TRANSACTION)
                .entry(bundleEntry)
                .build();

        // Process request
        FHIRRequestContext.get().setOriginalRequestUri("test");
        FHIRRequestContext.get().setReturnPreference(HTTPReturnPreference.OPERATION_OUTCOME);
        try {
            Bundle responseBundle = helper.doBundle(requestBundle, false);
            assertEquals(responseBundle.getEntry().get(0).getResource().as(OperationOutcome.class), ALL_OK);
        } catch (Exception e) {
            fail();
        }
    }

    /**
     * Test a create with a profile specified, but not an allowed profile or required profile.
     */
    @Test
    public void testCreateWithNonAllowedNonRequiredProfileSpecified() throws Exception {
        Patient patient = Patient.builder()
                .meta(Meta.builder()
                    .profile(Canonical.of("profile5"))
                    .build())
                .generalPractitioner(Reference.builder()
                    .reference(string("Practitioner/1"))
                    .build())
                .text(Narrative.builder()
                    .div(Xhtml.of("<div xmlns=\"http://www.w3.org/1999/xhtml\">Some narrative</div>"))
                    .status(NarrativeStatus.GENERATED)
                    .build())
                .build();

        // Process request
        FHIRRequestContext.get().setOriginalRequestUri("test");
        FHIRRequestContext.get().setReturnPreference(HTTPReturnPreference.OPERATION_OUTCOME);
        try {
            helper.doCreate("Patient", patient, null, true);
            fail();
        } catch (FHIROperationException e) {
            // Validate results
            List<Issue> issues = e.getIssues();
            assertEquals(issues.size(), 2);
            assertEquals(issues.get(0).getDetails().getText().getValue(),
                "A profile was specified which is not allowed. Resources of type 'Patient' are not allowed to declare conformance to any of the following profiles: [profile5]");
            assertEquals(issues.get(0).getSeverity(), IssueSeverity.ERROR);
            assertEquals(issues.get(0).getCode(), IssueType.BUSINESS_RULE);
            assertTrue(issues.get(1).getDetails().getText().getValue().startsWith(
                "A required profile was not specified. Resources of type 'Patient' must declare conformance to at least one of the following profiles: ["));
            assertEquals(issues.get(1).getSeverity(), IssueSeverity.ERROR);
            assertEquals(issues.get(1).getCode(), IssueType.BUSINESS_RULE);
        }
    }

    /**
     * Test a create with an unsupported profile specified and allowUnknown false.
     */
    @Test
    public void testCreateWithUnsupportedProfileSpecifiedAndAllowUnknownFalse() throws Exception {
        AllergyIntolerance allergyIntolerance = AllergyIntolerance.builder()
                .meta(Meta.builder()
                    .profile(Canonical.of("profile4"), Canonical.of("profile9"))
                    .build())
                .patient(Reference.builder()
                    .reference(string("urn:3"))
                    .build())
                .text(Narrative.builder()
                    .div(Xhtml.of("<div xmlns=\"http://www.w3.org/1999/xhtml\">Some narrative</div>"))
                    .status(NarrativeStatus.GENERATED)
                    .build())
                .build();

        // Process request
        FHIRRequestContext.get().setOriginalRequestUri("test");
        FHIRRequestContext.get().setReturnPreference(HTTPReturnPreference.OPERATION_OUTCOME);
        try {
            helper.doCreate("AllergyIntolerance", allergyIntolerance, null, true);
            fail();
        } catch (FHIROperationException e) {
            // Validate results
            List<Issue> issues = e.getIssues();
            assertEquals(issues.size(), 1);
            assertEquals(issues.get(0).getDetails().getText().getValue(), "Profile 'profile9' is not supported");
            assertEquals(issues.get(0).getSeverity(), IssueSeverity.ERROR);
            assertEquals(issues.get(0).getCode(), IssueType.NOT_SUPPORTED);
        }
    }

    /**
     * Test a create with no required and an unsupported profile specified and allowUnknown false.
     */
    @Test
    public void testCreateWithNonRequiredAndUnsupportedProfileSpecifiedAndAllowUnknownFalse() throws Exception {
        AllergyIntolerance allergyIntolerance = AllergyIntolerance.builder()
                .meta(Meta.builder()
                    .profile(Canonical.of("profile9"))
                    .build())
                .patient(Reference.builder()
                    .reference(string("urn:3"))
                    .build())
                .text(Narrative.builder()
                    .div(Xhtml.of("<div xmlns=\"http://www.w3.org/1999/xhtml\">Some narrative</div>"))
                    .status(NarrativeStatus.GENERATED)
                    .build())
                .build();

        // Process request
        FHIRRequestContext.get().setOriginalRequestUri("test");
        FHIRRequestContext.get().setReturnPreference(HTTPReturnPreference.OPERATION_OUTCOME);
        try {
            helper.doCreate("AllergyIntolerance", allergyIntolerance, null, true);
            fail();
        } catch (FHIROperationException e) {
            // Validate results
            List<Issue> issues = e.getIssues();
            assertEquals(issues.size(), 2);
            assertEquals(issues.get(0).getDetails().getText().getValue(), "Profile 'profile9' is not supported");
            assertEquals(issues.get(0).getSeverity(), IssueSeverity.ERROR);
            assertEquals(issues.get(0).getCode(), IssueType.NOT_SUPPORTED);
            assertEquals(issues.get(1).getDetails().getText().getValue(),
                    "A required profile was not specified. Resources of type 'AllergyIntolerance' must declare conformance to at least one of the following profiles: [profile4]");
            assertEquals(issues.get(1).getSeverity(), IssueSeverity.ERROR);
            assertEquals(issues.get(1).getCode(), IssueType.BUSINESS_RULE);
        }
    }

    /**
     * Test a create with not allowed and an unsupported profile specified and allowUnknown false.
     */
    @Test
    public void testCreateWithNonAllowedAndUnsupportedProfileSpecifiedAndAllowUnknownFalse() throws Exception {
        AllergyIntolerance allergyIntolerance = AllergyIntolerance.builder()
                .meta(Meta.builder()
                    .profile(Canonical.of("profile4"), Canonical.of("profile9"), Canonical.of("profile7"))
                    .build())
                .patient(Reference.builder()
                    .reference(string("urn:3"))
                    .build())
                .text(Narrative.builder()
                    .div(Xhtml.of("<div xmlns=\"http://www.w3.org/1999/xhtml\">Some narrative</div>"))
                    .status(NarrativeStatus.GENERATED)
                    .build())
                .build();

        // Process request
        FHIRRequestContext.get().setOriginalRequestUri("test");
        FHIRRequestContext.get().setReturnPreference(HTTPReturnPreference.OPERATION_OUTCOME);
        try {
            helper.doCreate("AllergyIntolerance", allergyIntolerance, null, true);
            fail();
        } catch (FHIROperationException e) {
            // Validate results
            List<Issue> issues = e.getIssues();
            assertEquals(issues.size(), 3);
            assertEquals(issues.get(0).getDetails().getText().getValue(), "Profile 'profile9' is not supported");
            assertEquals(issues.get(0).getSeverity(), IssueSeverity.ERROR);
            assertEquals(issues.get(0).getCode(), IssueType.NOT_SUPPORTED);
            assertEquals(issues.get(1).getDetails().getText().getValue(),
                    "A profile was specified which is not allowed. Resources of type 'AllergyIntolerance' are not allowed to declare conformance to any of the following profiles: [profile7]");
            assertEquals(issues.get(1).getSeverity(), IssueSeverity.ERROR);
            assertEquals(issues.get(1).getCode(), IssueType.BUSINESS_RULE);
            assertEquals(issues.get(2).getDetails().getText().getValue(), "Profile 'profile7' is not supported");
            assertEquals(issues.get(2).getSeverity(), IssueSeverity.ERROR);
            assertEquals(issues.get(2).getCode(), IssueType.NOT_SUPPORTED);
        }
    }

    /**
     * Test a create with not allowed and not required and an unsupported profile specified and allowUnknown false.
     */
    @Test
    public void testCreateWithNonAllowedAndNotRequiredAndUnsupportedProfileSpecifiedAndAllowUnknownFalse() throws Exception {
        AllergyIntolerance allergyIntolerance = AllergyIntolerance.builder()
                .meta(Meta.builder()
                    .profile(Canonical.of("profile9"), Canonical.of("profile7"))
                    .build())
                .patient(Reference.builder()
                    .reference(string("urn:3"))
                    .build())
                .text(Narrative.builder()
                    .div(Xhtml.of("<div xmlns=\"http://www.w3.org/1999/xhtml\">Some narrative</div>"))
                    .status(NarrativeStatus.GENERATED)
                    .build())
                .build();

        // Process request
        FHIRRequestContext.get().setOriginalRequestUri("test");
        FHIRRequestContext.get().setReturnPreference(HTTPReturnPreference.OPERATION_OUTCOME);
        try {
            helper.doCreate("AllergyIntolerance", allergyIntolerance, null, true);
            fail();
        } catch (FHIROperationException e) {
            // Validate results
            List<Issue> issues = e.getIssues();
            assertEquals(issues.size(), 4);
            assertEquals(issues.get(0).getDetails().getText().getValue(), "Profile 'profile9' is not supported");
            assertEquals(issues.get(0).getSeverity(), IssueSeverity.ERROR);
            assertEquals(issues.get(0).getCode(), IssueType.NOT_SUPPORTED);
            assertEquals(issues.get(1).getDetails().getText().getValue(),
                    "A profile was specified which is not allowed. Resources of type 'AllergyIntolerance' are not allowed to declare conformance to any of the following profiles: [profile7]");
            assertEquals(issues.get(1).getSeverity(), IssueSeverity.ERROR);
            assertEquals(issues.get(1).getCode(), IssueType.BUSINESS_RULE);
            assertEquals(issues.get(2).getDetails().getText().getValue(), "Profile 'profile7' is not supported");
            assertEquals(issues.get(2).getSeverity(), IssueSeverity.ERROR);
            assertEquals(issues.get(2).getCode(), IssueType.NOT_SUPPORTED);
            assertEquals(issues.get(3).getDetails().getText().getValue(),
                    "A required profile was not specified. Resources of type 'AllergyIntolerance' must declare conformance to at least one of the following profiles: [profile4]");
            assertEquals(issues.get(3).getSeverity(), IssueSeverity.ERROR);
            assertEquals(issues.get(3).getCode(), IssueType.BUSINESS_RULE);
        }
    }

    /**
     * Test an update with an unsupported profile specified and allowUnknown false.
     */
    @Test
    public void testUpdateWithUnsupportedProfileSpecifiedAndAllowUnknownFalse() throws Exception {
        AllergyIntolerance allergyIntolerance = AllergyIntolerance.builder()
                .id("1")
                .meta(Meta.builder()
                    .profile(Canonical.of("profile4"), Canonical.of("profile9"))
                    .build())
                .patient(Reference.builder()
                    .reference(string("urn:3"))
                    .build())
                .text(Narrative.builder()
                    .div(Xhtml.of("<div xmlns=\"http://www.w3.org/1999/xhtml\">Some narrative</div>"))
                    .status(NarrativeStatus.GENERATED)
                    .build())
                .build();

        // Process request
        FHIRRequestContext.get().setOriginalRequestUri("test");
        FHIRRequestContext.get().setReturnPreference(HTTPReturnPreference.OPERATION_OUTCOME);
        try {
            helper.doUpdate("AllergyIntolerance", "1", allergyIntolerance, null, null, false, true, null);
            fail();
        } catch (FHIROperationException e) {
            // Validate results
            List<Issue> issues = e.getIssues();
            assertEquals(issues.size(), 1);
            assertEquals(issues.get(0).getDetails().getText().getValue(), "Profile 'profile9' is not supported");
            assertEquals(issues.get(0).getSeverity(), IssueSeverity.ERROR);
            assertEquals(issues.get(0).getCode(), IssueType.NOT_SUPPORTED);
        }
    }

    /**
     * Test a bundle with an unsupported profile specified and allowUnknown false.
     */
    @Test
    public void testBundleWithUnsupportedProfileSpecifiedAndAllowUnknownFalse() throws Exception {
        AllergyIntolerance allergyIntolerance = AllergyIntolerance.builder()
                .meta(Meta.builder()
                    .profile(Canonical.of("profile4"), Canonical.of("profile9"))
                    .build())
                .patient(Reference.builder()
                    .reference(string("urn:3"))
                    .build())
                .text(Narrative.builder()
                    .div(Xhtml.of("<div xmlns=\"http://www.w3.org/1999/xhtml\">Some narrative</div>"))
                    .status(NarrativeStatus.GENERATED)
                    .build())
                .build();

        Bundle.Entry.Request bundleEntryRequest = Bundle.Entry.Request.builder()
                .method(HTTPVerb.POST)
                .url(Uri.of("AllergyIntolerance"))
                .build();
        Bundle.Entry bundleEntry = Bundle.Entry.builder()
                .resource(allergyIntolerance)
                .request(bundleEntryRequest)
                .build();

        Bundle requestBundle = Bundle.builder()
                .id("bundle1")
                .type(BundleType.TRANSACTION)
                .entry(bundleEntry)
                .build();

        // Process bundle
        FHIRRequestContext.get().setOriginalRequestUri("test");
        FHIRRequestContext.get().setReturnPreference(HTTPReturnPreference.OPERATION_OUTCOME);
        try {
            helper.doBundle(requestBundle, false);
            fail();
        } catch (FHIROperationException e) {
            // Validate results
            List<Issue> issues = e.getIssues();
            assertEquals(issues.size(), 2);
            assertEquals(issues.get(0).getDetails().getText().getValue(), "One or more errors were encountered while validating a 'transaction' request bundle.");
            assertEquals(issues.get(0).getSeverity(), IssueSeverity.FATAL);
            assertEquals(issues.get(0).getCode(), IssueType.INVALID);
            assertEquals(issues.get(1).getDetails().getText().getValue(), "Profile 'profile9' is not supported");
            assertEquals(issues.get(1).getSeverity(), IssueSeverity.ERROR);
            assertEquals(issues.get(1).getCode(), IssueType.NOT_SUPPORTED);
        }
    }

    /**
     * Test a create with a valid default version required profile specified which is unsupported.
     */
    @Test
    public void testCreateWithRequiredProfileAndDefaultVersionSpecifiedAndUnsupported() throws Exception {
        Patient patient = Patient.builder()
                .meta(Meta.builder()
                    .profile(Canonical.of("profile3"))
                    .build())
                .generalPractitioner(Reference.builder()
                    .reference(string("Practitioner/1"))
                    .build())
                .text(Narrative.builder()
                    .div(Xhtml.of("<div xmlns=\"http://www.w3.org/1999/xhtml\">Some narrative</div>"))
                    .status(NarrativeStatus.GENERATED)
                    .build())
                .build();

        // Process request
        FHIRRequestContext.get().setOriginalRequestUri("test");
        FHIRRequestContext.get().setReturnPreference(HTTPReturnPreference.OPERATION_OUTCOME);
        try {
            FHIRRestOperationResponse response = helper.doCreate("Patient", patient, null, true);
            List<Issue> issues = response.getOperationOutcome().getIssue();
            assertEquals(issues.size(), 1);
            assertEquals(issues.get(0).getDetails().getText().getValue(), "Profile 'profile3|2' is not supported");
            assertEquals(issues.get(0).getSeverity(), IssueSeverity.WARNING);
            assertEquals(issues.get(0).getCode(), IssueType.NOT_SUPPORTED);
        } catch (Exception e) {
            fail();
        }
    }

    /**
     * Test a create with a valid default version required profile specified for versioned profile.
     */
    @Test
    public void testCreateWithRequiredProfileAndDefaultVersionSpecifiedForVersionedProfile() throws Exception {
        Device device = Device.builder()
                .meta(Meta.builder()
                    .profile(Canonical.of("profile10"))
                    .build())
                .patient(Reference.builder()
                    .reference(string("urn:3"))
                    .build())
                .text(Narrative.builder()
                    .div(Xhtml.of("<div xmlns=\"http://www.w3.org/1999/xhtml\">Some narrative</div>"))
                    .status(NarrativeStatus.GENERATED)
                    .build())
                .build();

        // Process request
        FHIRRequestContext.get().setOriginalRequestUri("test");
        FHIRRequestContext.get().setReturnPreference(HTTPReturnPreference.OPERATION_OUTCOME);
        try {
            FHIRRestOperationResponse response = helper.doCreate("Device", device, null, true);
            List<Issue> issues = response.getOperationOutcome().getIssue();
            assertEquals(issues.size(), 1);
            assertEquals(issues.get(0).getDetails().getText().getValue(), "Profile 'profile10|1' is not supported");
            assertEquals(issues.get(0).getSeverity(), IssueSeverity.WARNING);
            assertEquals(issues.get(0).getCode(), IssueType.NOT_SUPPORTED);
        } catch (Exception e) {
            fail();
        }
    }

    /**
     * Test a create with a default version not allowed profile specified for versioned profile.
     */
    @Test
    public void testCreateWithNonAllowedProfileAndDefaultVersionSpecifiedForVersionedProfile() throws Exception {
        Device device = Device.builder()
                .meta(Meta.builder()
                    .profile(Canonical.of("profile10"), Canonical.of("profile11"))
                    .build())
                .patient(Reference.builder()
                    .reference(string("urn:3"))
                    .build())
                .text(Narrative.builder()
                    .div(Xhtml.of("<div xmlns=\"http://www.w3.org/1999/xhtml\">Some narrative</div>"))
                    .status(NarrativeStatus.GENERATED)
                    .build())
                .build();

        // Process request
        FHIRRequestContext.get().setOriginalRequestUri("test");
        FHIRRequestContext.get().setReturnPreference(HTTPReturnPreference.OPERATION_OUTCOME);
        try {
            helper.doCreate("Device", device, null, true);
            fail();
        } catch (FHIROperationException e) {
            // Validate results
            List<Issue> issues = e.getIssues();
            assertEquals(issues.size(), 1);
            assertEquals(issues.get(0).getDetails().getText().getValue(),
                    "A profile was specified which is not allowed. Resources of type 'Device' are not allowed to declare conformance to any of the following profiles: [profile11|1]");
            assertEquals(issues.get(0).getSeverity(), IssueSeverity.ERROR);
            assertEquals(issues.get(0).getCode(), IssueType.BUSINESS_RULE);
        }
    }

    /**
     * Test a create with a default version unsupported profile and allow unknown false.
     */
    @Test
    public void testCreateWithUnsupportedProfileDefaultVersionAndAllowUnknownFalse() throws Exception {
        Condition condition = Condition.builder()
                .meta(Meta.builder()
                    .profile(Canonical.of("profile4"))
                    .build())
                .text(Narrative.builder()
                    .div(Xhtml.of("<div xmlns=\"http://www.w3.org/1999/xhtml\">Some narrative</div>"))
                    .status(NarrativeStatus.GENERATED)
                    .build())
                .subject(Reference.builder()
                    .reference(string("urn:3"))
                    .build())
                .build();

        // Process request
        FHIRRequestContext.get().setOriginalRequestUri("test");
        FHIRRequestContext.get().setReturnPreference(HTTPReturnPreference.OPERATION_OUTCOME);
        try {
            helper.doCreate("Condition", condition, null, true);
            fail();
        } catch (FHIROperationException e) {
            // Validate results
            List<Issue> issues = e.getIssues();
            assertEquals(issues.size(), 1);
            assertEquals(issues.get(0).getDetails().getText().getValue(), "Profile 'profile4|2' is not supported");
            assertEquals(issues.get(0).getSeverity(), IssueSeverity.ERROR);
            assertEquals(issues.get(0).getCode(), IssueType.NOT_SUPPORTED);
        }
    }

}<|MERGE_RESOLUTION|>--- conflicted
+++ resolved
@@ -587,17 +587,13 @@
         FHIRRequestContext.get().setOriginalRequestUri("test");
         FHIRRequestContext.get().setReturnPreference(HTTPReturnPreference.OPERATION_OUTCOME);
         try {
-<<<<<<< HEAD
-            helper.doUpdate("Patient", "1", patient, null, null, false, true, null);
-=======
-            FHIRRestOperationResponse response = helper.doUpdate("CarePlan", "1", carePlan, null, null, false, true);
+            FHIRRestOperationResponse response = helper.doUpdate("CarePlan", "1", carePlan, null, null, false, true, null);
             List<Issue> issues = response.getOperationOutcome().getIssue();
             assertEquals(issues.size(), 1);
             assertEquals(issues.get(0).getDetails().getText().getValue(), "Profile 'profile7' is not supported");
             assertEquals(issues.get(0).getSeverity(), IssueSeverity.WARNING);
             assertEquals(issues.get(0).getCode(), IssueType.NOT_SUPPORTED);
         } catch (Exception e) {
->>>>>>> 6f8c4da9
             fail();
         }
     }
