/*
 * (C) Copyright IBM Corp. 2021
 *
 * SPDX-License-Identifier: Apache-2.0
 */

package com.ibm.fhir.operation.bulkdata.config.impl;

import java.util.HashSet;
import java.util.Map;
import java.util.Set;
import java.util.logging.Logger;

import com.ibm.fhir.config.FHIRConfigHelper;
import com.ibm.fhir.config.FHIRRequestContext;
import com.ibm.fhir.exception.FHIRException;
import com.ibm.fhir.operation.bulkdata.OperationConstants;
import com.ibm.fhir.operation.bulkdata.config.ConfigurationAdapter;
import com.ibm.fhir.operation.bulkdata.model.type.StorageType;

/**
 * Common between the Legacy and V2 Configuration and Implementation
 * Also the system defaults.
 */
public abstract class AbstractSystemConfigurationImpl implements ConfigurationAdapter {

    private static final String CLASSNAME = AbstractSystemConfigurationImpl.class.getName();
    private static final Logger logger = Logger.getLogger(CLASSNAME);

    private static final String APPLICATION_NAME = "fhir-bulkdata-webapp";
    private static final String MODULE_NAME = "fhir-bulkdata-webapp.war";
    private static final String JOB_XML_NAME = "jobXMLName";

    private static final String IAM_ENDPOINT = "https://iam.cloud.ibm.com/oidc/token";

    // gets the maximum number of current threads that are supported in the bulkdata processing.
    private static final int MAX_PARTITIONPROCESSING_THREADNUMBER = 5;

    // The default size (10MiB) at which to start writing a part for a COS multi-part upload (NDJSON-only).
    private static final int DEFAULT_COS_PART_MIN_SIZE_MB = 10;

    // The default size (200MiB) at which to finish writing a given COS object (NDJSON-only).
    protected static final int DEFAULT_COS_OBJ_MAX_SIZE_MB = 200;

    // The number of resources at which to finish writing a given COS object (NDJSON and Parquet).
    // 200,000 at 1 KB/file would lead to roughly 200 MB files; similar to the DEFAULT_COS_OBJ_MAX_SIZE_MB.
    protected static final int DEFAULT_COS_OBJ_MAX_RESOURCE_COUNT = 200000;

    // The default size (1MiB) at which to write to file (NDJSON-only).
    private static final int DEFAULT_FILE_WRITE_TRIGGER_SIZE_MB = 1;

    // The default size (200MiB) at which to finish writing a given file (NDJSON-only).
    protected static final int DEFAULT_FILE_MAX_SIZE_MB = 200;

    // The number of resources at which to finish writing a given file (NDJSON and Parquet).
    // 200,000 at 1 KB/file would lead to roughly 200 MB files; similar to the DEFAULT_COS_OBJ_MAX_SIZE_MB.
    protected static final int DEFAULT_FILE_MAX_RESOURCE_COUNT = 200000;

    // The default number of resources per page
    protected static final int DEFAULT_PAGE_SIZE = 100;

    private static final String FHIR_BULKDATA_ALLOWED_TYPES = "FHIR_BULKDATA_ALLOWED_TYPES";
    private static final Set<String> ALLOWED_STORAGE_TYPES = determineAllowedStorageType();

    private static final byte[] NDJSON_LINESEPERATOR = "\r\n".getBytes();

    public static final int IMPORT_NUMOFFHIRRESOURCES_PERREAD = 20;
    public static final int IMPORT_INFLY_RATE_NUMOFFHIRRESOURCES = 2000;

    // The following are set on startup:
    private static final int coreCosObjectResourceCountThreshold = defaultCoreCosObjectResourceCountThreshold();
    private static final int coreCosPartUploadTriggerSize = defaultCoreCosPartUploadTriggerSize();
    private static final long coreCosObjectSizeThreshold = defaultCoreCosObjectSizeThreshold();
    private static final boolean coreCosUseServerTruststore = defaultCoreCosUseServerTruststore();
    private static final int coreCosRequestTimeout = defaultCoreCosRequestTimeout();
    private static final int coreCosSocketTimeout = defaultCoreCosSocketTimeout();
    private static final int coreFileResourceCountThreshold = defaultCoreFileResourceCountThreshold();
    private static final int coreFileWriteTriggerSize = defaultCoreFileWriteTriggerSize();
    private static final long coreFileSizeThreshold = defaultCoreFileSizeThreshold();
    private static final int coreMaxParititions = defaultCoreMaxParititions();
    private static final int inputLimits = defaultInputLimits();

    @Override
    public boolean getCoreCosTcpKeepAlive() {
        return true;
    }

    @Override
    public int getCoreMaxPartitions() {
        return coreMaxParititions;
    }

    private static final int defaultCoreMaxParititions() {
        return FHIRConfigHelper.getIntProperty("fhirServer/bulkdata/core/maxPartitions", MAX_PARTITIONPROCESSING_THREADNUMBER);
    }

    @Override
    public String getCoreBatchIdEncryptionKey() {
        return FHIRConfigHelper.getStringProperty("fhirServer/bulkdata/core/batchIdEncryptionKey", null);
    }

    @Override
    public int getCoreCosSocketTimeout() {
        return coreCosSocketTimeout;
    }

    private static final int defaultCoreCosSocketTimeout() {
        return FHIRConfigHelper.getIntProperty("fhirServer/bulkdata/core/cos/socketTimeout", 12000);
    }

    @Override
    public int getInputLimit() {
        return inputLimits;
    }

    private static final int defaultInputLimits() {
        return FHIRConfigHelper.getIntProperty("fhirServer/bulkdata/core/maxInputs", OperationConstants.IMPORT_MAX_DEFAULT_INPUTS);
    }

    @Override
    public int getCoreCosRequestTimeout() {
        return coreCosRequestTimeout;
    }

    private static final int defaultCoreCosRequestTimeout() {
        return FHIRConfigHelper.getIntProperty("fhirServer/bulkdata/core/cos/requestTimeout", 10000);
    }

    @Override
    public boolean shouldCoreCosUseServerTruststore() {
        return coreCosUseServerTruststore;
    }

    private static final boolean defaultCoreCosUseServerTruststore() {
        return FHIRConfigHelper.getBooleanProperty("fhirServer/bulkdata/core/cos/useServerTruststore", Boolean.TRUE);
    }

    @Override
    public int getCoreCosPartUploadTriggerSize() {
        return coreCosPartUploadTriggerSize;
    }

    private static final int defaultCoreCosPartUploadTriggerSize() {
        return 1024 * 1024 * FHIRConfigHelper.getIntProperty("fhirServer/bulkdata/core/cos/partUploadTriggerSizeMB", DEFAULT_COS_PART_MIN_SIZE_MB);
    }

    @Override
    public long getCoreCosObjectSizeThreshold() {
        return coreCosObjectSizeThreshold;
    }

    private static final long defaultCoreCosObjectSizeThreshold() {
        final String PATH = "fhirServer/bulkdata/core/cos/objectSizeThresholdMB";
        return 1024l * 1024l * FHIRConfigHelper.getIntProperty(PATH, DEFAULT_COS_OBJ_MAX_SIZE_MB);
    }

    @Override
    public int getCoreCosObjectResourceCountThreshold() {
        return coreCosObjectResourceCountThreshold;
    }

    private static final int defaultCoreCosObjectResourceCountThreshold() {
        final String PATH = "fhirServer/bulkdata/core/cos/objectResourceCountThreshold";
        return FHIRConfigHelper.getIntProperty(PATH, DEFAULT_COS_OBJ_MAX_RESOURCE_COUNT);
    }

    @Override
    public int getCoreFileWriteTriggerSize() {
        return coreFileWriteTriggerSize;
    }

    private static final int defaultCoreFileWriteTriggerSize() {
        return 1024 * 1024 * FHIRConfigHelper.getIntProperty("fhirServer/bulkdata/core/file/writeTriggerSizeMB", DEFAULT_FILE_WRITE_TRIGGER_SIZE_MB);
    }

    @Override
    public long getCoreFileSizeThreshold() {
        return coreFileSizeThreshold;
    }

    private static final long defaultCoreFileSizeThreshold() {
        final String PATH = "fhirServer/bulkdata/core/file/sizeThresholdMB";
        return 1024l * 1024l * FHIRConfigHelper.getIntProperty(PATH, DEFAULT_FILE_MAX_SIZE_MB);
    }

    @Override
    public int getCoreFileResourceCountThreshold() {
        return coreFileResourceCountThreshold;
    }

    private static final int defaultCoreFileResourceCountThreshold() {
        final String PATH = "fhirServer/bulkdata/core/file/resourceCountThreshold";
        return FHIRConfigHelper.getIntProperty(PATH, DEFAULT_FILE_MAX_RESOURCE_COUNT);
    }

    @Override
    public String getApplicationName() {
        return APPLICATION_NAME;
    }

    @Override
    public String getModuleName() {
        return MODULE_NAME;
    }

    @Override
    public String getJobXMLName() {
        return JOB_XML_NAME;
    }

    @Override
    public void registerRequestContext(String tenantId, String datastoreId, String incomingUrl) throws FHIRException {
        // Create a new FHIRRequestContext and set it on the current thread.
        FHIRRequestContext context = new FHIRRequestContext(tenantId, datastoreId);
        // Don't try using FHIRConfigHelper before setting the context!
        FHIRRequestContext.set(context);
        context.setOriginalRequestUri(incomingUrl);
        context.setBulk(true);
    }

    private static final Set<String> determineAllowedStorageType() {
        /*
         * Restricts the Allowed Storage Types.
         */
        Set<String> allowedStorageTypes = new HashSet<>();

        Map<String, String> envs = System.getenv();
        String env = envs.get(FHIR_BULKDATA_ALLOWED_TYPES);

        if (env != null) {
            String[] storageTypes = env.split(",");
            for (String storageType : storageTypes) {
                if (storageType != null && !storageType.isEmpty()) {
                    try {
                        StorageType type = StorageType.from(storageType);
                        allowedStorageTypes.add(type.value());
                    } catch (IllegalArgumentException iae) {
                        logger.warning("Invalid Storage Type passed in, skipping '" + storageType + "'");
                    }
                } else {
                    logger.warning("Empty BulkData StorageType passed in");
                }
            }
        } else {
            // We're allowing them all.
            for (StorageType t : StorageType.values()) {
                allowedStorageTypes.add(t.value());
            }
        }
        return allowedStorageTypes;
    }

    @Override
    public boolean enabled() {
        return FHIRConfigHelper.getBooleanProperty("fhirServer/bulkdata/enabled", Boolean.TRUE);
    }

    @Override
    public int getCorePageSize() {
        int pageSize = FHIRConfigHelper.getIntProperty("fhirServer/bulkdata/core/pageSize", DEFAULT_PAGE_SIZE);
        return Math.min(DEFAULT_PAGE_SIZE, pageSize);
    }

    @Override
    public String getCoreIamEndpoint() {
        return FHIRConfigHelper.getStringProperty("fhirServer/bulkdata/core/iamEndpoint", IAM_ENDPOINT);
    }

    @Override
    public long getCoreFastMaxReadTimeout() {
        return Long.parseLong(FHIRConfigHelper.getStringProperty("fhirServer/bulkdata/core/maxChunkReadTime", "90000"));
    }

    @Override
    public boolean isStorageTypeAllowed(String storageType) {
        return ALLOWED_STORAGE_TYPES.contains(storageType);
    }

    @Override
    public StorageType getStorageProviderStorageType(String provider) {
        String type = FHIRConfigHelper.getStringProperty("fhirServer/bulkdata/storageProviders/" + provider + "/type", "none");
        return StorageType.from(type);
    }

    @Override
    public String getTenant() {
        return FHIRRequestContext.get().getTenantId();
    }

    @Override
    public String getBaseFileLocation(String provider) {
        return FHIRConfigHelper.getStringProperty("fhirServer/bulkdata/storageProviders/" + provider + "/fileBase", null);
    }

    @Override
    public boolean isStorageProviderHmacPresigned(String provider) {
        return this.isStorageProviderAuthTypeHmac(provider)
                && FHIRConfigHelper.getBooleanProperty("fhirServer/bulkdata/storageProviders/" + provider + "/presigned", Boolean.FALSE);
    }

    @Override
    public boolean shouldCoreApiBatchTrustAll() {
        return FHIRConfigHelper.getBooleanProperty("fhirServer/bulkdata/core/api/trustAll", Boolean.FALSE);
    }

    @Override
    public byte[] getEndOfFileDelimiter(String provider) {
        return NDJSON_LINESEPERATOR;
    }

    @Override
    public int getImportNumberOfFhirResourcesPerRead(String provider) {
        // The number of resources to commit to DB in each batch, the slower the DB connection, the smaller
        // this value should be set.
        return IMPORT_NUMOFFHIRRESOURCES_PERREAD;
    }

    @Override
    public int getImportInflyRateNumberOfFhirResources(String provider) {
        return IMPORT_INFLY_RATE_NUMOFFHIRRESOURCES;
    }

    @Override
    public int getPresignedUrlExpiry() {
        int expirySeconds = FHIRConfigHelper.getIntProperty("fhirServer/bulkdata/core/cos/presignedExpiry", 86400);
        return Math.max(1, expirySeconds);
    }

    @Override
    public String getDefaultImportProvider() {
        return FHIRConfigHelper.getStringProperty("fhirServer/bulkdata/core/defaultImportProvider", "default");
    }

    @Override
    public String getDefaultExportProvider() {
        return FHIRConfigHelper.getStringProperty("fhirServer/bulkdata/core/defaultExportProvider", "default");
    }

    @Override
    public String getOperationOutcomeProvider(String provider) {
        String outcomeProvider = FHIRConfigHelper.getStringProperty("fhirServer/bulkdata/storageProviders/" + provider + "/operationOutcomeProvider", null);

        // now we check the system level
        if (outcomeProvider == null) {
            outcomeProvider = FHIRConfigHelper.getStringProperty("fhirServer/bulkdata/core/defaultOutcomeProvider", provider);
        }

        return outcomeProvider;
    }

    @Override
    public boolean hasStorageProvider(String storageProvider) {
        return FHIRConfigHelper.getStringProperty("fhirServer/bulkdata/storageProviders/" + storageProvider + "/type", null) != null;
    }

    @Override
<<<<<<< HEAD
    public String getStorageProviderAuthTypeConnectionString(String provider) {
        return FHIRConfigHelper.getStringProperty("fhirServer/bulkdata/storageProviders/" + provider + "/auth/connection", null);
    }

    @Override
    public boolean isStorageProviderAuthTypeConnectionString(String provider) {
        String auth = getStorageProviderAuthType(provider);
        return "connection".equalsIgnoreCase(auth);
=======
    public boolean enableSkippableUpdates() {
        return FHIRConfigHelper.getBooleanProperty("fhirServer/bulkdata/core/enableSkippableUpdates", Boolean.TRUE);
>>>>>>> 64279501
    }
}<|MERGE_RESOLUTION|>--- conflicted
+++ resolved
@@ -354,7 +354,10 @@
     }
 
     @Override
-<<<<<<< HEAD
+    public boolean enableSkippableUpdates() {
+        return FHIRConfigHelper.getBooleanProperty("fhirServer/bulkdata/core/enableSkippableUpdates", Boolean.TRUE);
+    }
+    @Override
     public String getStorageProviderAuthTypeConnectionString(String provider) {
         return FHIRConfigHelper.getStringProperty("fhirServer/bulkdata/storageProviders/" + provider + "/auth/connection", null);
     }
@@ -363,9 +366,5 @@
     public boolean isStorageProviderAuthTypeConnectionString(String provider) {
         String auth = getStorageProviderAuthType(provider);
         return "connection".equalsIgnoreCase(auth);
-=======
-    public boolean enableSkippableUpdates() {
-        return FHIRConfigHelper.getBooleanProperty("fhirServer/bulkdata/core/enableSkippableUpdates", Boolean.TRUE);
->>>>>>> 64279501
     }
 }